/* groovylint-disable NestedBlockDepth */
pipeline {
  agent none
  environment {
    FIREDRAKE_CI_TESTS = "1"
    DOCKER_CREDENTIALS = credentials('f52ccab9-5250-4b17-9fb6-c3f1ebdcc986')
    PETSC_CONFIGURE_OPTIONS = "--with-make-np=12 --download-mpich-device=ch3:sock"
    OMP_NUM_THREADS = "1"
    OPENBLAS_NUM_THREADS = "1"
  }
  stages {
    stage('BuildAndTest') {
      matrix {
        agent {
          docker {
            image 'firedrakeproject/firedrake-env:latest'
            label 'firedrakeproject'
            args '-v /var/run/docker.sock:/var/run/docker.sock'
            alwaysPull true
          }
        }
        axes {
          axis {
            name 'SCALAR_TYPE'
            values 'real', 'complex'
          }
        }
        stages {
          stage('Clean') {
            steps {
              sh 'git clean -fdx'
              dir('tmp') {
                deleteDir()
              }
            }
          }
          stage('Build') {
            environment {
              COMPLEX = "${SCALAR_TYPE == "complex" ? "--complex" : ""}"
            }
            steps {
              sh 'mkdir tmp'
              dir('tmp') {
                timestamps {
<<<<<<< HEAD
                  sh '../scripts/firedrake-install $COMPLEX --tinyasm --disable-ssh --minimal-petsc --slepc --documentation-dependencies --install thetis --install gusto --install icepack --install irksome --no-package-manager --package-branch firedrake fs_filter --package-branch PyOP2 fs_filter --package-branch ufl transformed_form_argument --package-branch tsfc fs_filter --package-branch fiat add_entity_ids_by_differentiation_order --package-branch FInAT add_entity_ids_by_differentiation_order || (cat firedrake-install.log && /bin/false)'
=======
                  sh '../scripts/firedrake-install $COMPLEX --tinyasm --disable-ssh --minimal-petsc --slepc --documentation-dependencies --install thetis --install gusto --install icepack --install irksome --install femlium --no-package-manager|| (cat firedrake-install.log && /bin/false)'
>>>>>>> 7abe9f4b
                }
              }
            }
          }
          stage('Setup') {
            steps {
              dir('tmp') {
                timestamps {
                  sh '''
      . ./firedrake/bin/activate
      python $(which firedrake-clean)
      python -m pip install pytest-cov pytest-xdist
      python -m pip list
      '''
                }
              }
            }
          }
          stage('Test Firedrake') {
            steps {
              dir('tmp') {
                timestamps {
                  sh '''
      . ./firedrake/bin/activate
      cd firedrake/src/firedrake
      echo OMP_NUM_THREADS is $OMP_NUM_THREADS
      echo OPENBLAS_NUM_THREADS is $OPENBLAS_NUM_THREADS
      python -m pytest --durations=200 -n 12 --cov firedrake -v tests
      '''
                }
              }
            }
          }
          stage('Test pyadjoint'){
            when { environment name: 'SCALAR_TYPE', value: 'real' }
            steps {
              dir('tmp') {
                timestamps {
                  sh '''
      . ./firedrake/bin/activate
      cd firedrake/src/pyadjoint; python -m pytest --durations=200 -n 12 -v tests/firedrake_adjoint
      '''
                }
              }
            }
          }
          stage('Docker'){
            when {
              allOf {
                branch 'master'
                environment name: 'SCALAR_TYPE', value: 'real'
              }
            }
            steps {
              sh '''
      sudo docker login -u $DOCKER_CREDENTIALS_USR -p $DOCKER_CREDENTIALS_PSW
      sudo docker build -t firedrakeproject/firedrake-env:latest -f docker/Dockerfile.env .
      sudo docker push firedrakeproject/firedrake-env:latest
      sudo docker build --no-cache --build-arg PETSC_CONFIGURE_OPTIONS -t firedrakeproject/firedrake-vanilla:latest -f docker/Dockerfile.vanilla .
      sudo docker push firedrakeproject/firedrake-vanilla:latest
      sudo docker build --no-cache --build-arg PETSC_CONFIGURE_OPTIONS -t firedrakeproject/firedrake:latest -f docker/Dockerfile.firedrake .
      sudo docker push firedrakeproject/firedrake:latest
      sudo docker build --no-cache -t firedrakeproject/firedrake-notebooks:latest -f docker/Dockerfile.jupyter .
      sudo docker push firedrakeproject/firedrake-notebooks:latest
      '''
            }
          }
          stage('DockerComplex'){
            when {
              allOf {
                branch 'master'
                // Complex docker not working //
                expression { false }
                environment name: 'SCALAR_TYPE', value: 'complex'
              }
            }
            steps {
              sh '''
      sudo docker login -u $DOCKER_CREDENTIALS_USR -p $DOCKER_CREDENTIALS_PSW
      sudo docker build -t firedrakeproject/firedrake-env:latest -f docker/Dockerfile.env .
      sudo docker build --no-cache --build-arg PETSC_CONFIGURE_OPTIONS -t firedrakeproject/firedrake-complex:latest -f docker/Dockerfile.complex .
      sudo docker push firedrakeproject/firedrake-complex:latest
      '''
            }
          }
        }
      }
    }
  }
}<|MERGE_RESOLUTION|>--- conflicted
+++ resolved
@@ -42,11 +42,7 @@
               sh 'mkdir tmp'
               dir('tmp') {
                 timestamps {
-<<<<<<< HEAD
-                  sh '../scripts/firedrake-install $COMPLEX --tinyasm --disable-ssh --minimal-petsc --slepc --documentation-dependencies --install thetis --install gusto --install icepack --install irksome --no-package-manager --package-branch firedrake fs_filter --package-branch PyOP2 fs_filter --package-branch ufl transformed_form_argument --package-branch tsfc fs_filter --package-branch fiat add_entity_ids_by_differentiation_order --package-branch FInAT add_entity_ids_by_differentiation_order || (cat firedrake-install.log && /bin/false)'
-=======
-                  sh '../scripts/firedrake-install $COMPLEX --tinyasm --disable-ssh --minimal-petsc --slepc --documentation-dependencies --install thetis --install gusto --install icepack --install irksome --install femlium --no-package-manager|| (cat firedrake-install.log && /bin/false)'
->>>>>>> 7abe9f4b
+                  sh '../scripts/firedrake-install $COMPLEX --tinyasm --disable-ssh --minimal-petsc --slepc --documentation-dependencies --install thetis --install gusto --install icepack --install irksome --install femlium --no-package-manager --package-branch firedrake fs_filter --package-branch PyOP2 fs_filter --package-branch ufl transformed_form_argument --package-branch tsfc fs_filter --package-branch fiat add_entity_ids_by_differentiation_order --package-branch FInAT add_entity_ids_by_differentiation_order || (cat firedrake-install.log && /bin/false)'
                 }
               }
             }
