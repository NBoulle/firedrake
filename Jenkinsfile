--- conflicted
+++ resolved
@@ -26,11 +26,7 @@
         sh 'mkdir tmp'
         dir('tmp') {
           timestamps {
-<<<<<<< HEAD
-            sh '../scripts/firedrake-install --disable-ssh --minimal-petsc --slepc --documentation-dependencies --install thetis --install gusto --install icepack --no-package-manager --package-branch firedrake fs_filter --package-branch PyOP2 fs_filter --package-branch ufl fs_filter --package-branch tsfc fs_filter --package-branch fiat add_entity_ids_by_differentiation_order --package-branch FInAT add_entity_ids_by_differentiation_order|| (cat firedrake-install.log && /bin/false)'
-=======
-            sh '../scripts/firedrake-install --disable-ssh --minimal-petsc --slepc --documentation-dependencies --install thetis --install gusto --install icepack --install irksome --no-package-manager || (cat firedrake-install.log && /bin/false)'
->>>>>>> 99f4489b
+            sh '../scripts/firedrake-install --disable-ssh --minimal-petsc --slepc --documentation-dependencies --install thetis --install gusto --install icepack --install irksome --no-package-manager --package-branch firedrake fs_filter --package-branch PyOP2 fs_filter --package-branch ufl fs_filter --package-branch tsfc fs_filter --package-branch fiat add_entity_ids_by_differentiation_order --package-branch FInAT add_entity_ids_by_differentiation_order || (cat firedrake-install.log && /bin/false)'
           }
         }
       }
