--- conflicted
+++ resolved
@@ -59,10 +59,6 @@
 Tianjiao Sun
 Florian Wechsung
 Fangyi Zhou
-<<<<<<< HEAD
 Nacime Bouziani
 Cyrus Cheng
-=======
-Cyrus Cheng
-Sophia Vorderwuelbecke
->>>>>>> 0432279f
+Sophia Vorderwuelbecke