--- conflicted
+++ resolved
@@ -271,13 +271,10 @@
                         help="Directory to use for disk caches of compiled code (default is the .cache subdirectory of the Firedrake installation).")
     parser.add_argument("--documentation-dependencies", action="store_true",
                         help="Install the dependencies required to build the documentation")
-<<<<<<< HEAD
     parser.add_argument("--nonlocal-operator-dependencies", action="store_true",
                         help="Install the dependencies required to compute nonlocal kernel actions (volume/layer potentials)")
-=======
     parser.add_argument("--remove-build-files", action="store_true",
                         help="Cleans up build artefacts from Firedrake venv. Unless you really cannot spare the disk space, this option is not recommended")
->>>>>>> c6363a3c
 
     args = parser.parse_args()
 
