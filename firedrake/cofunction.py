--- conflicted
+++ resolved
@@ -4,12 +4,7 @@
 from pyop2 import op2
 import firedrake.assemble
 from firedrake.logging import warning
-<<<<<<< HEAD
-from firedrake import utils
-from firedrake import vector
-=======
 from firedrake import utils, vector
->>>>>>> 57e7795e
 from firedrake.ufl_expr import UFLType
 from firedrake.utils import ScalarType
 from firedrake.adjoint import FunctionMixin
