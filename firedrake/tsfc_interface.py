"""
Provides the interface to TSFC for compiling a form, and
transforms the TSFC-generated code to make it suitable for
passing to the backends.

"""
import pickle
from functools import partial
import time

from hashlib import md5
from os import path, environ, getuid, makedirs
import gzip
import os
import zlib
import tempfile
import collections

import ufl
<<<<<<< HEAD
from ufl import Form, MixedElement
from ufl.log import GREEN
=======
from ufl import Form, conj
>>>>>>> 2afb7d8c
from .ufl_expr import TestFunction

from tsfc import ufl_utils
from tsfc.driver import TSFCFormData, preprocess_parameters
from tsfc.parameters import PARAMETERS as tsfc_default_parameters, is_complex
from tsfc.logging import logger

import gem

from pyop2.caching import Cached
from pyop2.op2 import Kernel
from pyop2.mpi import COMM_WORLD, MPI

from firedrake.formmanipulation import split_form, split_form_projected
from firedrake.subspace import make_subspace_numbers_and_parts, extract_subspaces

from firedrake.parameters import parameters as default_parameters
from firedrake import utils

# Set TSFC default scalar type at load time
tsfc_default_parameters["scalar_type"] = utils.ScalarType
tsfc_default_parameters["scalar_type_c"] = utils.ScalarType_c


KernelInfo = collections.namedtuple("KernelInfo",
                                    ["kernel",
                                     "integral_type",
                                     "oriented",
                                     "subdomain_id",
                                     "domain_number",
                                     "coefficient_map",
                                     "subspace_map",
                                     "subspace_parts",
                                     "needs_cell_facets",
                                     "pass_layer_arg",
                                     "needs_cell_sizes"])


class TSFCKernel(Cached):

    _cache = {}

    _cachedir = environ.get('FIREDRAKE_TSFC_KERNEL_CACHE_DIR',
                            path.join(tempfile.gettempdir(),
                                      'firedrake-tsfc-kernel-cache-uid%d' % getuid()))

    @classmethod
    def _cache_lookup(cls, key):
        key, comm = key
        # comm has to be part of the in memory key so that when
        # compiling the same code on different subcommunicators we
        # don't get deadlocks. But MPI_Comm objects are not hashable,
        # so use comm.py2f() since this is an internal communicator and
        # hence the C handle is stable.
        commkey = comm.py2f()
        assert commkey != MPI.COMM_NULL.py2f()
        return cls._cache.get((key, commkey)) or cls._read_from_disk(key, comm)

    @classmethod
    def _read_from_disk(cls, key, comm):
        if comm.rank == 0:
            cache = cls._cachedir
            shard, disk_key = key[:2], key[2:]
            filepath = os.path.join(cache, shard, disk_key)
            val = None
            if os.path.exists(filepath):
                try:
                    with gzip.open(filepath, 'rb') as f:
                        val = f.read()
                except zlib.error:
                    pass

            comm.bcast(val, root=0)
        else:
            val = comm.bcast(None, root=0)

        if val is None:
            raise KeyError("Object with key %s not found" % key)
        return cls._cache.setdefault(key, pickle.loads(val))

    @classmethod
    def _cache_store(cls, key, val):
        key, comm = key
        cls._cache[key] = val
        _ensure_cachedir(comm=comm)
        if comm.rank == 0:
            val._key = key
            shard, disk_key = key[:2], key[2:]
            filepath = os.path.join(cls._cachedir, shard, disk_key)
            tempfile = os.path.join(cls._cachedir, shard, "%s_p%d.tmp" % (disk_key, os.getpid()))
            # No need for a barrier after this, since non root
            # processes will never race on this file.
            os.makedirs(os.path.join(cls._cachedir, shard), exist_ok=True)
            with gzip.open(tempfile, 'wb') as f:
                pickle.dump(val, f, 0)
            os.rename(tempfile, filepath)
        comm.barrier()

    @classmethod
    def _cache_key(cls, form, name, parameters, function_number_map, subspace_number_map, interface, coffee=False, diagonal=False):
        # FIXME Making the COFFEE parameters part of the cache key causes
        # unnecessary repeated calls to TSFC when actually only the kernel code
        # needs to be regenerated
        return md5((form.signature() + name
                    + str(sorted(default_parameters["coffee"].items()))
                    + str(sorted(parameters.items()))
                    + str(function_number_map)
                    + str(subspace_number_map)
                    + str(type(interface))
                    + str(coffee)
                    + str(diagonal)).encode()).hexdigest(), form.ufl_domains()[0].comm

    def __init__(self, form, name, parameters, function_number_map, subspace_number_map, interface, coffee=False, diagonal=False):
        """A wrapper object for one or more TSFC kernels compiled from a given :class:`~ufl.classes.Form`.

        :arg form: the :class:`~ufl.classes.Form` from which to compile the kernels.
        :arg name: a prefix to be applied to the compiled kernel names. This is primarily useful for debugging.
        :arg parameters: a dict of parameters to pass to the form compiler.
        :arg function_number_map: a map from local function numbers to global ones (useful for split forms).
        :arg subspace_number_map: a map from local subspace numbers to global ones (useful for split forms).
        :arg interface: the KernelBuilder interface for TSFC (may be None)
        """
        if self._initialized:
            return
        parameters = preprocess_parameters(parameters)
        tree = compile_local_form(form, prefix=name, parameters=parameters, interface=interface, coffee=coffee, diagonal=diagonal)
        kernels = []
        for kernel in tree:
            # Set optimization options
            opts = default_parameters["coffee"]
            ast = kernel.ast
            # Unwind function/subspace numbering
            function_numbers = tuple(function_number_map[c] for c in kernel.coefficient_numbers)
            subspace_numbers = tuple(subspace_number_map[c] for c in kernel.external_data_numbers)
            subspace_parts = kernel.external_data_parts
            kernels.append(KernelInfo(kernel=Kernel(ast, ast.name, opts=opts,
                                                    requires_zeroed_output_arguments=True),
                                      integral_type=kernel.integral_type,
                                      oriented=kernel.oriented,
                                      subdomain_id=kernel.subdomain_id,
                                      domain_number=kernel.domain_number,
                                      coefficient_map=function_numbers,
                                      subspace_map=subspace_numbers,
                                      subspace_parts=subspace_parts,
                                      needs_cell_facets=False,
                                      pass_layer_arg=False,
                                      needs_cell_sizes=kernel.needs_cell_sizes))
        self.kernels = tuple(kernels)
        self._initialized = True


SplitKernel = collections.namedtuple("SplitKernel", ["indices",
                                                     "kinfo"])


def compile_local_form(form, prefix, parameters, interface, coffee, diagonal):
    """Compile local form.

    `compile_local_form` is a generalisation of `tsfc.driver.compile_form`.
    This function deals with projected :class:`ufl.FormArgument`s, which
    only Firedrake understands.
    """
    cpu_time = time.time()
    assert isinstance(form, Form)
    # Determine whether in complex mode:
    complex_mode = parameters and is_complex(parameters.get("scalar_type"))
    # Split form according to subspace projections.
    # Treatment of "projected functions" is tricky; see `split_form_projected`.
    split_forms, split_subspaces, split_extraargs, split_functions = split_form_projected(form)
    # Call compute_form_data for each subform.
    form_data_tuple = tuple(ufl_utils.compute_form_data(split_f, complex_mode=complex_mode) for split_f in split_forms)
    # Build `TSFCFormData`.
    tsfc_form_data = TSFCFormData(form_data_tuple, split_extraargs, split_functions, form, diagonal)
    # Convert to coefficients here for convenience.
    split_coefficients = tuple(tuple(tsfc_form_data.function_replace_map[f] for f in fs) for fs in split_functions)
    logger.info(GREEN % "compute_form_data finished in %g seconds.", time.time() - cpu_time)
    # Pick interface
    if interface:
        interface = partial(interface, function_replace_map=tsfc_form_data.function_replace_map)
    else:
        if coffee:
            import tsfc.kernel_interface.firedrake as firedrake_interface_coffee
            interface = firedrake_interface_coffee.KernelBuilder
        else:
            # Delayed import, loopy is a runtime dependency
            import tsfc.kernel_interface.firedrake_loopy as firedrake_interface_loopy
            interface = firedrake_interface_loopy.KernelBuilder
    # Loop over `TSFCIntegralData`s and construct a kernel for each.
    kernels = []
    original_subspaces = extract_subspaces(form)
    for tsfc_integral_data in tsfc_form_data.integral_data:
        start = time.time()
        builder = interface(tsfc_integral_data,
                            parameters["scalar_type_c"] if coffee else parameters["scalar_type"],
                            parameters["scalar_type"],
                            diagonal=diagonal)
        argument_multiindices = builder.argument_multiindices
        argument_multiindices_dummy = builder.argument_multiindices_dummy
        nargs = len(argument_multiindices)
        # Gather all subspaces in this `TSFCIntegralData`.
        subspaces = set()
        for integral_index, _ in enumerate(tsfc_integral_data.integrals):
            # Each integral is associated with a `ufl.IntegralData`,
            # which in turn is associated with a `ufl.FormData`, which
            # is associated with a tuple of `Subspace`s; see
            # `split_form_projected`.
            form_data_index = tsfc_integral_data.integral_index_to_form_data_index(integral_index)
            subspaces.update(split_subspaces[form_data_index])
        subspaces = subspaces.difference(set((None, )))
        # Sort subspaces and prepare for use in assemble.py.
        subspaces, subspace_numbers, subspace_parts = make_subspace_numbers_and_parts(subspaces, original_subspaces)
        # Register enabled (split) subspaces and get associated gem expressions.
        subspace_exprs = builder.set_external_data([subspace.ufl_element() for subspace in subspaces])
        # Define subspace(firedrake) -> subspace_expr(gem) map (this is used below).
        subspace_expr_map = {s: e for s, e in zip(subspaces, subspace_exprs)}
        # Compile integrals.
        for integral_index, integral in enumerate(tsfc_integral_data.integrals):
            form_data_idx = tsfc_integral_data.integral_index_to_form_data_index(integral_index)
            subspace_tuple = split_subspaces[form_data_idx]
            coefficient_tuple = split_coefficients[form_data_idx]
            # Update quadrature parameters.
            params = parameters.copy()
            params.update(integral.metadata())  # integral metadata overrides
            # Use dummy indices for projected `Argument`s.
            _argument_multiindices = tuple(i if subspace is None else i_dummy for i, i_dummy, subspace
                                           in zip(argument_multiindices, argument_multiindices_dummy, subspace_tuple[:nargs]))
            # Prepare dummy indices for projected `Function`s.
            _extra_multiindices = tuple(builder.create_element(subspace.ufl_element()).get_indices() for subspace in subspace_tuple[nargs:])
            # Compile ufl -> gem.
            expressions = builder.compile_ufl(integral.integrand(), params, argument_multiindices=_argument_multiindices+_extra_multiindices)
            # Apply subspace transformations for projected `Argument`s.
            for i, i_dummy, subspace in zip(argument_multiindices, argument_multiindices_dummy, subspace_tuple[:nargs]):
                if subspace is None:
                    # dummy index was not used.
                    continue
                subspace_expr = subspace_expr_map[subspace]
                # Apply subspace transformation (i_dummy -> i).
                expressions = subspace.transform(expressions, subspace_expr, i_dummy, i,
                                                 builder.create_element(subspace.ufl_element()), builder.scalar_type)
            # Apply subspace transformations for projected `Function`s.
            for i_extra, subspace, coeff in zip(_extra_multiindices, subspace_tuple[nargs:], coefficient_tuple):
                subspace_expr = subspace_expr_map[subspace]
                if type(coeff.ufl_element()) == MixedElement:
                    coefficient_expr = builder.coefficient_map[builder.coefficient_split[coeff][subspace.index]]
                else:
                    coefficient_expr = builder.coefficient_map[coeff]
                i_coeff = tuple(gem.Index(extent=ix.extent) for ix in i_extra)
                # Apply subspace transformation (i_extra -> i_coeff).
                expressions = subspace.transform(expressions, subspace_expr, i_extra, i_coeff,
                                                 builder.create_element(subspace.ufl_element()), builder.scalar_type)
                # Finally contract with the true function.
                expressions = tuple(gem.IndexSum(gem.Product(gem.Indexed(coefficient_expr, i_coeff), expression), i_coeff)
                                    for expression in expressions)
            reps = builder.construct_integrals(expressions, params)
            builder.stash_integrals(reps, params)
        # Construct kernel
        kernel_name = "%s_%s_integral_%s" % (prefix, tsfc_integral_data.integral_type, tsfc_integral_data.subdomain_id)
        kernel_name = kernel_name.replace("-", "_")  # Handle negative subdomain_id
        kernel = builder.construct_kernel(kernel_name, external_data_numbers=subspace_numbers, external_data_parts=subspace_parts)
        if kernel is not None:
            kernels.append(kernel)
        logger.info(GREEN % "compile_integral finished in %g seconds.", time.time() - start)
    logger.info(GREEN % "TSFC finished in %g seconds.", time.time() - cpu_time)
    return kernels


def compile_form(form, name, parameters=None, split=True, interface=None, coffee=False, diagonal=False):
    """Compile a form using TSFC.

    :arg form: the :class:`~ufl.classes.Form` to compile.
    :arg name: a prefix for the generated kernel functions.
    :arg parameters: optional dict of parameters to pass to the form
         compiler. If not provided, parameters are read from the
         ``form_compiler`` slot of the Firedrake
         :data:`~.parameters` dictionary (which see).
    :arg split: If ``False``, then don't split mixed forms.
    :arg coffee: compile coffee kernel instead of loopy kernel

    Returns a tuple of tuples of
    (index, integral type, subdomain id, coordinates, coefficients, needs_orientations, :class:`Kernels <pyop2.op2.Kernel>`).

    ``needs_orientations`` indicates whether the form requires cell
    orientation information (for correctly pulling back to reference
    elements on embedded manifolds).

    The coordinates are extracted from the domain of the integral (a
    :func:`~.Mesh`)

    """

    # Check that we get a Form
    if not isinstance(form, Form):
        raise RuntimeError("Unable to convert object to a UFL form: %s" % repr(form))

    if parameters is None:
        parameters = default_parameters["form_compiler"].copy()
    else:
        # Override defaults with user-specified values
        _ = parameters
        parameters = default_parameters["form_compiler"].copy()
        parameters.update(_)

    # We stash the compiled kernels on the form so we don't have to recompile
    # if we assemble the same form again with the same optimisations
    cache = form._cache.setdefault("firedrake_kernels", {})

    def tuplify(params):
        return tuple((k, params[k]) for k in sorted(params))

    key = (tuplify(default_parameters["coffee"]), name, tuplify(parameters), split, diagonal)
    try:
        return cache[key]
    except KeyError:
        pass

    kernels = []
    # A map from all form coefficients/subspaces to their number.
    function_numbers = dict((c, n) for (n, c) in enumerate(form.coefficients()))
    subspace_numbers = dict((s, n) for (n, s) in enumerate(extract_subspaces(form)))
    if split:
        iterable = split_form(form, diagonal=diagonal)
    else:
        nargs = len(form.arguments())
        if diagonal:
            assert nargs == 2
            nargs = 1
        iterable = ([(None, )*nargs, form], )
    for idx, f in iterable:
        f = _real_mangle(f)
        # Map local function/subspace numbers (as seen inside the
        # compiler) to the global function/subspace numbers
        function_number_map = dict((n, function_numbers[c])
                                   for (n, c) in enumerate(f.coefficients()))
        subspace_number_map = dict((n, subspace_numbers[s])
                                   for (n, s) in enumerate(extract_subspaces(f)))
        prefix = name + "".join(map(str, (i for i in idx if i is not None)))
        kinfos = TSFCKernel(f, prefix, parameters,
                            function_number_map, subspace_number_map, interface, coffee, diagonal).kernels
        for kinfo in kinfos:
            kernels.append(SplitKernel(idx, kinfo))

    kernels = tuple(kernels)
    return cache.setdefault(key, kernels)


def _real_mangle(form):
    """If the form contains arguments in the Real function space, replace these with literal 1 before passing to tsfc."""

    a = form.arguments()
    reals = [x.ufl_element().family() == "Real" for x in a]
    if not any(reals):
        return form
    replacements = {}
    for arg, r in zip(a, reals):
        if r:
            replacements[arg] = 1
    # If only the test space is Real, we need to turn the trial function into a test function.
    if reals == [True, False]:
        replacements[a[1]] = conj(TestFunction(a[1].function_space()))
    return ufl.replace(form, replacements)


def clear_cache(comm=None):
    """Clear the Firedrake TSFC kernel cache."""
    comm = comm or COMM_WORLD
    if comm.rank == 0:
        import shutil
        shutil.rmtree(TSFCKernel._cachedir, ignore_errors=True)
        _ensure_cachedir(comm=comm)


def _ensure_cachedir(comm=None):
    """Ensure that the TSFC kernel cache directory exists."""
    comm = comm or COMM_WORLD
    if comm.rank == 0:
        makedirs(TSFCKernel._cachedir, exist_ok=True)<|MERGE_RESOLUTION|>--- conflicted
+++ resolved
@@ -17,12 +17,8 @@
 import collections
 
 import ufl
-<<<<<<< HEAD
-from ufl import Form, MixedElement
+from ufl import Form, MixedElement, conj
 from ufl.log import GREEN
-=======
-from ufl import Form, conj
->>>>>>> 2afb7d8c
 from .ufl_expr import TestFunction
 
 from tsfc import ufl_utils
