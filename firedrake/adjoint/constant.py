--- conflicted
+++ resolved
@@ -26,14 +26,12 @@
                                     _ad_outputs=kwargs.pop("_ad_outputs", None),
                                     annotate=annotate, **kwargs)
             init(self, *args, **kwargs)
-<<<<<<< HEAD
+
             self._is_control = None
-=======
 
             other = args[0]
             if isinstance(other, (type(self), AdjFloat)):
                 self.assign(other, annotate=annotate)
->>>>>>> 0f073f2b
         return wrapper
 
     @staticmethod
