from collections import OrderedDict
import itertools

from mpi4py import MPI
import numpy

from firedrake.ufl_expr import adjoint, action
from firedrake.formmanipulation import ExtractSubBlock
from firedrake.bcs import DirichletBC, EquationBCSplit
from firedrake.petsc import PETSc
from firedrake.utils import cached_property


__all__ = ("ImplicitMatrixContext", )


@PETSc.Log.EventDecorator()
def find_sub_block(iset, ises):
    """Determine if iset comes from a concatenation of some subset of
    ises.

    :arg iset: a PETSc IS to find in ``ises``.
    :arg ises: An iterable of PETSc ISes.

    :returns: The indices into ``ises`` that when concatenated
        together produces ``iset``.

    :raises LookupError: if ``iset`` could not be found in
        ``ises``.
    """
    found = []
    comm = iset.comm
    target_indices = iset.indices
    comm = iset.comm.tompi4py()
    candidates = OrderedDict(enumerate(ises))
    while True:
        match = False
        for i, candidate in list(candidates.items()):
            candidate_indices = candidate.indices
            candidate_size, = candidate_indices.shape
            target_size, = target_indices.shape
            # Does the local part of the candidate IS match a prefix
            # of the target indices?
            lmatch = (candidate_size <= target_size
                      and numpy.array_equal(target_indices[:candidate_size], candidate_indices))
            if comm.allreduce(lmatch, op=MPI.LAND):
                # Yes, this candidate matched, so remove it from the
                # target indices, and list of candidate
                target_indices = target_indices[candidate_size:]
                found.append(i)
                candidates.pop(i)
                # And keep looking for the remainder in the remaining candidates.
                match = True
        if not match:
            break
    if comm.allreduce(len(target_indices), op=MPI.SUM) > 0:
        # We didn't manage to hoover up all the target indices, not a match
        raise LookupError("Unable to find %s in %s" % (iset, ises))
    return found


class ImplicitMatrixContext(object):
    # By default, these matrices will represent diagonal blocks (the
    # (0,0) block of a 1x1 block matrix is on the diagonal).
    on_diag = True

    """This class gives the Python context for a PETSc Python matrix.

    :arg a: The bilinear form defining the matrix

    :arg row_bcs: An iterable of the :class.`.DirichletBC`s that are
      imposed on the test space.  We distinguish between row and
      column boundary conditions in the case of submatrices off of the
      diagonal.

    :arg col_bcs: An iterable of the :class.`.DirichletBC`s that are
       imposed on the trial space.

    :arg fcparams: A dictionary of parameters to pass on to the form
       compiler.

    :arg appctx: Any extra user-supplied context, available to
       preconditioners and the like.

    """
    @PETSc.Log.EventDecorator()
    def __init__(self, a, row_bcs=[], col_bcs=[],
                 fc_params=None, appctx=None):
        from firedrake.assemble import get_form_assembler

        self.a = a
        self.aT = adjoint(a)
        self.fc_params = fc_params
        self.appctx = appctx

        # Collect all DirichletBC instances including
        # DirichletBCs applied to an EquationBC.

        # all bcs (DirichletBC, EquationBCSplit)
        self.bcs = row_bcs
        self.bcs_col = col_bcs
        self.row_bcs = tuple(bc for bc in itertools.chain(*row_bcs) if isinstance(bc, DirichletBC))
        self.col_bcs = tuple(bc for bc in itertools.chain(*col_bcs) if isinstance(bc, DirichletBC))

        # create functions from test and trial space to help
        # with 1-form assembly
        test_space, trial_space = [
            a.arguments()[i].function_space() for i in (0, 1)
        ]
        from firedrake import function, cofunction
        # Need a cofunction since y receives the assembled result of Ax
        self._ystar = cofunction.Cofunction(test_space.dual())
        self._y = function.Function(test_space)
        self._x = function.Function(trial_space)
        self._xstar = cofunction.Cofunction(trial_space.dual())

        # These are temporary storage for holding the BC
        # values during matvec application.  _xbc is for
        # the action and ._ybc is for transpose.
        if len(self.bcs) > 0:
            self._xbc = cofunction.Cofunction(trial_space.dual())
        if len(self.col_bcs) > 0:
            self._ybc = cofunction.Cofunction(test_space.dual())

        # Get size information from template vecs on test and trial spaces
        trial_vec = trial_space.dof_dset.layout_vec
        test_vec = test_space.dof_dset.layout_vec
        self.col_sizes = trial_vec.getSizes()
        self.row_sizes = test_vec.getSizes()

        self.block_size = (test_vec.getBlockSize(), trial_vec.getBlockSize())

        self.action = action(self.a, self._x)
        self.actionT = action(self.aT, self._y)

        # For assembling action(f, self._x)
        self.bcs_action = []
        for bc in self.bcs:
            if isinstance(bc, DirichletBC):
                self.bcs_action.append(bc)
            elif isinstance(bc, EquationBCSplit):
                self.bcs_action.append(bc.reconstruct(action_x=self._x))

<<<<<<< HEAD
        self._assemble_action = get_form_assembler(self.action, tensor=self._y,
=======
        self._assemble_action = get_form_assembler(self.action, tensor=self._ystar,
>>>>>>> b1717d2a
                                                   bcs=self.bcs_action,
                                                   form_compiler_parameters=self.fc_params,
                                                   zero_bc_nodes=True)

        # For assembling action(adjoint(f), self._y)
        # Sorted list of equation bcs
        self.objs_actionT = []
        for bc in self.bcs:
            self.objs_actionT += bc.sorted_equation_bcs()
        self.objs_actionT.append(self)
        # Each par_loop is to run with appropriate masks on self._y
        self._assemble_actionT = []
        # Deepest EquationBCs first
        for bc in self.bcs:
            for ebc in bc.sorted_equation_bcs():
                self._assemble_actionT.append(
                    get_form_assembler(action(adjoint(ebc.f), self._y), tensor=self._xbc,
                                       form_compiler_parameters=self.fc_params))
        # Domain last
        self._assemble_actionT.append(
            get_form_assembler(self.actionT,
<<<<<<< HEAD
                               tensor=self._x if len(self.bcs) == 0 else self._xbc,
=======
                               tensor=self._xstar if len(self.bcs) == 0 else self._xbc,
>>>>>>> b1717d2a
                               form_compiler_parameters=self.fc_params))

    @cached_property
    def _diagonal(self):
        from firedrake import Cofunction
        assert self.on_diag
        return Cofunction(self._x.function_space().dual())

    @cached_property
    def _assemble_diagonal(self):
        from firedrake.assemble import get_form_assembler
        return get_form_assembler(self.a, tensor=self._diagonal,
                                  form_compiler_parameters=self.fc_params,
                                  diagonal=True)

    def getDiagonal(self, mat, vec):
        self._assemble_diagonal()
        for bc in self.bcs:
            # Operator is identity on boundary nodes
            bc.set(self._diagonal, 1)
        with self._diagonal.dat.vec_ro as v:
            v.copy(vec)

    def missingDiagonal(self, mat):
        return (False, -1)

    @PETSc.Log.EventDecorator()
    def mult(self, mat, X, Y):
        with self._x.dat.vec_wo as v:
            X.copy(v)

        # if we are a block on the diagonal, then the matrix has an
        # identity block corresponding to the Dirichlet boundary conditions.
        # our algorithm in this case is to save the BC values, zero them
        # out before computing the action so that they don't pollute
        # anything, and then set the values into the result.
        # This has the effect of applying
        # [ A_II 0 ; 0 I ] where A_II is the block corresponding only to
        # non-fixed dofs and I is the identity block on the fixed dofs.

        # If we are not, then the matrix just has 0s in the rows and columns.
        for bc in self.col_bcs:
            bc.zero(self._x)
        self._assemble_action()
        # This sets the essential boundary condition values on the
        # result.
        if self.on_diag:
            if len(self.row_bcs) > 0:
                # TODO, can we avoid the copy?
                with self._xbc.dat.vec_wo as v:
                    X.copy(v)
            for bc in self.row_bcs:
                bc.set(self._ystar, self._xbc)
        else:
            for bc in self.row_bcs:
                bc.zero(self._ystar)

        with self._ystar.dat.vec_ro as v:
            v.copy(Y)

    @PETSc.Log.EventDecorator()
    def multTranspose(self, mat, Y, X):
        """
        EquationBC makes multTranspose different from mult.

        Decompose M^T into bundles of columns associated with
        the rows of M corresponding to cell, facet,
        edge, and vertice equations (if exist) and add up their
        contributions.

        .. code-block:: text

                               Domain
                a a a a 0 a a    |
                a a a a 0 a a    |
                a a a a 0 a a    |   EBC1
            M = b b b b b b b    |    |   EBC2 DBC1
                0 0 0 0 1 0 0    |    |    |    |
                c c c c 0 c c    |         |
                c c c c 0 c c    |         |
                                                         To avoid copys, use same _y, and update it
                                                         from left (deepest ebc) to right (least deep ebc or domain)
            Multiplication algorithm:                       _y         update ->     _y        update ->   _y

                     a a a b 0 c c   _y0     0 0 0 0 c c c   *      0 0 0 b b 0 0    *     a a a a a a a   _y0          0
                     a a a b 0 c c   _y1     0 0 0 0 c c c   *      0 0 0 b b 0 0    *     a a a a a a a   _y1          0
                     a a a b 0 c c   _y2     0 0 0 0 c c c   *      0 0 0 b b 0 0    *     a a a a a a a   _y2          0
            M^T _y = a a a b 0 c c   _y3  =  0 0 0 0 c c c   *    + 0 0 0 b b 0 0   _y3  + a a a a a a a    0      +    0
                     0 0 0 0 1 0 0   _y4     0 0 0 0 c c c   0      0 0 0 b b 0 0    0     a a a a a a a    0          _y4 (replace at the end)
                     a a a b 0 c c   _y5     0 0 0 0 c c c   _y5    0 0 0 b b 0 0    *     a a a a a a a    0           0
                     a a a b 0 c c   _y6     0 0 0 0 c c c   _y6    0 0 0 b b 0 0    *     a a a a a a a    0           0
                                                 (uniform on           (uniform          (uniform on domain)
                                                  on facet2)            on facet1)

            * = can be any number

        """
        with self._y.dat.vec_wo as v:
            Y.copy(v)

        if len(self.bcs) > 0:
            # Accumulate values in self._x
            self._xstar.dat.zero()
            # Apply actionTs in sorted order
            for aT, obj in zip(self._assemble_actionT, self.objs_actionT):
                # zero columns associated with DirichletBCs/EquationBCs
                for obc in obj.bcs:
                    obc.zero(self._y)
                aT()
                self._xstar += self._xbc
        else:
            # No DirichletBC/EquationBC
            # There is only a single element in the list (for the domain equation).
            # Save to self._x directly
            aT, = self._assemble_actionT
            aT()

        if self.on_diag:
            if len(self.col_bcs) > 0:
                # TODO, can we avoid the copy?
                with self._ybc.dat.vec_wo as v:
                    Y.copy(v)
                for bc in self.col_bcs:
                    bc.set(self._xstar, self._ybc)
        else:
            for bc in self.col_bcs:
                bc.zero(self._xstar)

        with self._xstar.dat.vec_ro as v:
            v.copy(X)

    def view(self, mat, viewer=None):
        if viewer is None:
            return
        typ = viewer.getType()
        if typ != PETSc.Viewer.Type.ASCII:
            return
        viewer.printfASCII("Firedrake matrix-free operator %s\n" %
                           type(self).__name__)

    def getInfo(self, mat, info=None):
        from mpi4py import MPI
        memory = self._x.dat.nbytes + self._y.dat.nbytes
        if hasattr(self, "_xbc"):
            memory += self._xbc.dat.nbytes
        if hasattr(self, "_ybc"):
            memory += self._ybc.dat.nbytes
        if info is None:
            info = PETSc.Mat.InfoType.GLOBAL_SUM
        if info == PETSc.Mat.InfoType.LOCAL:
            return {"memory": memory}
        elif info == PETSc.Mat.InfoType.GLOBAL_SUM:
            gmem = mat.comm.tompi4py().allreduce(memory, op=MPI.SUM)
            return {"memory": gmem}
        elif info == PETSc.Mat.InfoType.GLOBAL_MAX:
            gmem = mat.comm.tompi4py().allreduce(memory, op=MPI.MAX)
            return {"memory": gmem}
        else:
            raise ValueError("Unknown info type %s" % info)

    # Now, to enable fieldsplit preconditioners, we need to enable submatrix
    # extraction for our custom matrix type.  Note that we are splitting UFL
    # and index sets rather than an assembled matrix, keeping matrix
    # assembly deferred as long as possible.
    @PETSc.Log.EventDecorator()
    def createSubMatrix(self, mat, row_is, col_is, target=None):
        if target is not None:
            # Repeat call, just return the matrix, since we don't
            # actually assemble in here.
            target.assemble()
            return target

        # These are the sets of ISes of which the the row and column
        # space consist.
        row_ises = self._y.function_space().dof_dset.field_ises
        col_ises = self._x.function_space().dof_dset.field_ises

        row_inds = find_sub_block(row_is, row_ises)
        if row_is == col_is and row_ises == col_ises:
            col_inds = row_inds
        else:
            col_inds = find_sub_block(col_is, col_ises)

        splitter = ExtractSubBlock()
        asub = splitter.split(self.a,
                              argument_indices=(row_inds, col_inds))
        Wrow = asub.arguments()[0].function_space()
        Wcol = asub.arguments()[1].function_space()

        row_bcs = []
        col_bcs = []

        for bc in self.bcs:
            if isinstance(bc, DirichletBC):
                bc_temp = bc.reconstruct(field=row_inds, V=Wrow, g=bc.function_arg, sub_domain=bc.sub_domain, use_split=True)
            elif isinstance(bc, EquationBCSplit):
                bc_temp = bc.reconstruct(field=row_inds, V=Wrow, row_field=row_inds, col_field=col_inds, use_split=True)
            if bc_temp is not None:
                row_bcs.append(bc_temp)

        if Wrow == Wcol and row_inds == col_inds and self.bcs == self.bcs_col:
            col_bcs = row_bcs
        else:
            for bc in self.bcs_col:
                if isinstance(bc, DirichletBC):
                    bc_temp = bc.reconstruct(field=col_inds, V=Wcol, g=bc.function_arg, sub_domain=bc.sub_domain, use_split=True)
                elif isinstance(bc, EquationBCSplit):
                    bc_temp = bc.reconstruct(field=col_inds, V=Wcol, row_field=row_inds, col_field=col_inds, use_split=True)
                if bc_temp is not None:
                    col_bcs.append(bc_temp)

        submat_ctx = ImplicitMatrixContext(asub,
                                           row_bcs=row_bcs,
                                           col_bcs=col_bcs,
                                           fc_params=self.fc_params,
                                           appctx=self.appctx)
        submat_ctx.on_diag = self.on_diag and row_inds == col_inds
        submat = PETSc.Mat().create(comm=mat.comm)
        submat.setType("python")
        submat.setSizes((submat_ctx.row_sizes, submat_ctx.col_sizes),
                        bsize=submat_ctx.block_size)
        submat.setPythonContext(submat_ctx)
        submat.setUp()

        return submat

    @PETSc.Log.EventDecorator()
    def duplicate(self, mat, copy):

        if copy == 0:
            raise NotImplementedError("We do now know how to duplicate a matrix-free MAT when copy=0")
        newmat_ctx = ImplicitMatrixContext(self.a,
                                           row_bcs=self.bcs,
                                           col_bcs=self.bcs_col,
                                           fc_params=self.fc_params,
                                           appctx=self.appctx)
        newmat = PETSc.Mat().create(comm=mat.comm)
        newmat.setType("python")
        newmat.setSizes((newmat_ctx.row_sizes, newmat_ctx.col_sizes),
                        bsize=newmat_ctx.block_size)
        newmat.setPythonContext(newmat_ctx)
        newmat.setUp()
        return newmat<|MERGE_RESOLUTION|>--- conflicted
+++ resolved
@@ -141,11 +141,7 @@
             elif isinstance(bc, EquationBCSplit):
                 self.bcs_action.append(bc.reconstruct(action_x=self._x))
 
-<<<<<<< HEAD
-        self._assemble_action = get_form_assembler(self.action, tensor=self._y,
-=======
         self._assemble_action = get_form_assembler(self.action, tensor=self._ystar,
->>>>>>> b1717d2a
                                                    bcs=self.bcs_action,
                                                    form_compiler_parameters=self.fc_params,
                                                    zero_bc_nodes=True)
@@ -167,11 +163,7 @@
         # Domain last
         self._assemble_actionT.append(
             get_form_assembler(self.actionT,
-<<<<<<< HEAD
-                               tensor=self._x if len(self.bcs) == 0 else self._xbc,
-=======
                                tensor=self._xstar if len(self.bcs) == 0 else self._xbc,
->>>>>>> b1717d2a
                                form_compiler_parameters=self.fc_params))
 
     @cached_property
