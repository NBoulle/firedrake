import numpy as np

import ufl

from pyop2.mpi import COMM_WORLD
from pyop2.datatypes import IntType

from firedrake import VectorFunctionSpace, Function, Constant, \
<<<<<<< HEAD
    par_loop, dx, WRITE, READ, interpolate, mesh, dmplex, function, \
    functionspace, utils
=======
    par_loop, dx, WRITE, READ, interpolate, FiniteElement, interval
from firedrake.cython import dmplex
from firedrake import mesh
from firedrake import function
from firedrake import functionspace
>>>>>>> a7383a4f


__all__ = ['IntervalMesh', 'UnitIntervalMesh',
           'PeriodicIntervalMesh', 'PeriodicUnitIntervalMesh',
           'UnitTriangleMesh',
           'RectangleMesh', 'SquareMesh', 'UnitSquareMesh',
           'PeriodicRectangleMesh', 'PeriodicSquareMesh',
           'PeriodicUnitSquareMesh',
           'CircleManifoldMesh',
           'UnitTetrahedronMesh',
           'BoxMesh', 'CubeMesh', 'UnitCubeMesh',
           'IcosahedralSphereMesh', 'UnitIcosahedralSphereMesh',
           'OctahedralSphereMesh', 'UnitOctahedralSphereMesh',
           'CubedSphereMesh', 'UnitCubedSphereMesh',
           'TorusMesh', 'CylinderMesh']


def IntervalMesh(ncells, length_or_left, right=None, distribution_parameters=None, comm=COMM_WORLD):
    """
    Generate a uniform mesh of an interval.

    :arg ncells: The number of the cells over the interval.
    :arg length_or_left: The length of the interval (if ``right``
         is not provided) or else the left hand boundary point.
    :arg right: (optional) position of the right
         boundary point (in which case ``length_or_left`` should
         be the left boundary point).
    :kwarg comm: Optional communicator to build the mesh on (defaults to
        COMM_WORLD).

    The left hand boundary point has boundary marker 1,
    while the right hand point has marker 2.
    """
    if right is None:
        left = 0
        right = length_or_left
    else:
        left = length_or_left

    if ncells <= 0 or ncells % 1:
        raise ValueError("Number of cells must be a postive integer")
    length = right - left
    if length < 0:
        raise ValueError("Requested mesh has negative length")
    dx = length / ncells
    # This ensures the rightmost point is actually present.
    coords = np.arange(left, right + 0.01 * dx, dx, dtype=np.double).reshape(-1, 1)
    cells = np.dstack((np.arange(0, len(coords) - 1, dtype=np.int32),
                       np.arange(1, len(coords), dtype=np.int32))).reshape(-1, 2)
    plex = mesh._from_cell_list(1, cells, coords, comm)
    # Apply boundary IDs
    plex.createLabel(dmplex.FACE_SETS_LABEL)
    coordinates = plex.getCoordinates()
    coord_sec = plex.getCoordinateSection()
    vStart, vEnd = plex.getDepthStratum(0)  # vertices
    for v in range(vStart, vEnd):
        vcoord = plex.vecGetClosure(coord_sec, coordinates, v)
        if vcoord[0] == coords[0]:
            plex.setLabelValue(dmplex.FACE_SETS_LABEL, v, 1)
        if vcoord[0] == coords[-1]:
            plex.setLabelValue(dmplex.FACE_SETS_LABEL, v, 2)

    return mesh.Mesh(plex, reorder=False, distribution_parameters=distribution_parameters)


def UnitIntervalMesh(ncells, distribution_parameters=None, comm=COMM_WORLD):
    """
    Generate a uniform mesh of the interval [0,1].

    :arg ncells: The number of the cells over the interval.
    :kwarg comm: Optional communicator to build the mesh on (defaults to
        COMM_WORLD).

    The left hand (:math:`x=0`) boundary point has boundary marker 1,
    while the right hand (:math:`x=1`) point has marker 2.
    """

    return IntervalMesh(ncells, length_or_left=1.0, distribution_parameters=distribution_parameters, comm=comm)


def PeriodicIntervalMesh(ncells, length, distribution_parameters=None, comm=COMM_WORLD):
    """Generate a periodic mesh of an interval.

    :arg ncells: The number of cells over the interval.
    :arg length: The length the interval.
    :kwarg comm: Optional communicator to build the mesh on (defaults to
        COMM_WORLD).
    """

    if ncells < 3:
        raise ValueError("1D periodic meshes with fewer than 3 \
cells are not currently supported")

    m = CircleManifoldMesh(ncells, distribution_parameters=distribution_parameters, comm=comm)
    coord_fs = VectorFunctionSpace(m, FiniteElement('DG', interval, 1, variant="equispaced"), dim=1)
    old_coordinates = m.coordinates
    new_coordinates = Function(coord_fs)

    domain = ""
    instructions = """
    <float64> eps = 1e-12
    <float64> pi = 3.141592653589793
<<<<<<< HEAD
    <float64> a = atan2(creal(old_coords[0, 1]), creal(old_coords[0, 0])) / (2*pi)
    <float64> b = atan2(creal(old_coords[1, 1]), creal(old_coords[1, 0])) / (2*pi)
    <int32> swap = if(a >= b, 1, 0)
=======
    <float64> a = atan2(old_coords[0, 1], old_coords[0, 0]) / (2*pi)
    <float64> b = atan2(old_coords[1, 1], old_coords[1, 0]) / (2*pi)
    <int32> swap = 1 if a >= b else 0
>>>>>>> a7383a4f
    <float64> aa = fmin(a, b)
    <float64> bb = fmax(a, b)
    <float64> bb_abs = fabs(bb)
    bb = (1.0 if aa < -eps else bb) if bb_abs < eps else bb
    aa = aa + 1 if aa < -eps else aa
    bb = bb + 1 if bb < -eps else bb
    a = bb if swap == 1 else aa
    b = aa if swap == 1 else bb
    new_coords[0] = a * L[0]
    new_coords[1] = b * L[0]
    """.format(utils.ScalarType_c, absfunc)

    cL = Constant(length)

    par_loop((domain, instructions), dx,
             {"new_coords": (new_coordinates, WRITE),
              "old_coords": (old_coordinates, READ),
              "L": (cL, READ)},
             is_loopy_kernel=True)

    return mesh.Mesh(new_coordinates)


def PeriodicUnitIntervalMesh(ncells, distribution_parameters=None, comm=COMM_WORLD):
    """Generate a periodic mesh of the unit interval

    :arg ncells: The number of cells in the interval.
    :kwarg comm: Optional communicator to build the mesh on (defaults to
        COMM_WORLD).
    """
    return PeriodicIntervalMesh(ncells, length=1.0, distribution_parameters=distribution_parameters, comm=comm)


def OneElementThickMesh(ncells, Lx, Ly, distribution_parameters=None, comm=COMM_WORLD):
    """
    Generate a rectangular mesh in the domain with corners [0,0]
    and [Lx, Ly] with ncells, that is periodic in the x-direction.

    :arg ncells: The number of cells in the mesh.
    :arg Lx: The width of the domain in the x-direction.
    :arg Ly: The width of the domain in the y-direction.
    :kwarg comm: Optional communicator to build the mesh on (defaults to
        COMM_WORLD).
    """

    left = np.arange(ncells, dtype=np.int32)
    right = np.roll(left, -1)
    cells = np.array([left, left, right, right]).T
    dx = Lx/ncells
    X = np.arange(1.0*ncells, dtype=np.double)*dx
    Y = 0.*X
    coords = np.array([X, Y]).T

    # a line of coordinates, with a looped topology
    plex = mesh._from_cell_list(2, cells, coords, comm)
    mesh1 = mesh.Mesh(plex, distribution_parameters=distribution_parameters)
    mesh1.topology.init()
    cell_numbering = mesh1._cell_numbering
    cell_range = plex.getHeightStratum(0)
    cell_closure = np.zeros((cell_range[1], 9), dtype=IntType)

    # Get the coordinates for this process
    coords = plex.getCoordinatesLocal().array_r
    # get the PETSc section
    coords_sec = plex.getCoordinateSection()

    for e in range(*cell_range):

        closure, orient = plex.getTransitiveClosure(e)

        # get the row for this cell
        row = cell_numbering.getOffset(e)

        # run some checks
        assert(closure[0] == e)
        assert len(closure) == 7, closure
        edge_range = plex.getHeightStratum(1)
        assert(all(closure[1:5] >= edge_range[0]))
        assert(all(closure[1:5] < edge_range[1]))
        vertex_range = plex.getHeightStratum(2)
        assert(all(closure[5:] >= vertex_range[0]))
        assert(all(closure[5:] < vertex_range[1]))

        # enter the cell number
        cell_closure[row][8] = e

        # Get a list of unique edges
        edge_set = list(set(closure[1:5]))

        # there are two vertices in the cell
        cell_vertices = closure[5:]
        cell_X = np.array([0., 0.])
        for i, v in enumerate(cell_vertices):
            cell_X[i] = coords[coords_sec.getOffset(v)]

        # Add in the edges
        for i in range(3):
            # count up how many times each edge is repeated
            repeats = list(closure[1:5]).count(edge_set[i])
            if repeats == 2:
                # we have a y-periodic edge
                cell_closure[row][6] = edge_set[i]
                cell_closure[row][7] = edge_set[i]
            elif repeats == 1:
                # in this code we check if it is a right edge, or a left edge
                # by inspecting the x coordinates of the edge vertex (1)
                # and comparing with the x coordinates of the cell vertices (2)

                # there is only one vertex on the edge in this case
                edge_vertex = plex.getCone(edge_set[i])[0]

                # get X coordinate for this edge
                edge_X = coords[coords_sec.getOffset(edge_vertex)]
                # get X coordinates for this cell
                if(cell_X.min() < dx/2):
                    if cell_X.max() < 3*dx/2:
                        # We are in the first cell
                        if(edge_X.min() < dx/2):
                            # we are on left hand edge
                            cell_closure[row][4] = edge_set[i]
                        else:
                            # we are on right hand edge
                            cell_closure[row][5] = edge_set[i]
                    else:
                        # We are in the last cell
                        if(edge_X.min() < dx/2):
                            # we are on right hand edge
                            cell_closure[row][5] = edge_set[i]
                        else:
                            # we are on left hand edge
                            cell_closure[row][4] = edge_set[i]
                else:
                    if(abs(cell_X.min()-edge_X.min()) < dx/2):
                        # we are on left hand edge
                        cell_closure[row][4] = edge_set[i]
                    else:
                        # we are on right hand edge
                        cell_closure[row][5] = edge_set[i]

        # Add in the vertices
        vertices = closure[5:]
        v1 = vertices[0]
        v2 = vertices[1]
        x1 = coords[coords_sec.getOffset(v1)]
        x2 = coords[coords_sec.getOffset(v2)]
        # Fix orientations
        if(x1 > x2):
            if(x1 - x2 < dx*1.5):
                # we are not on the rightmost cell and need to swap
                v1, v2 = v2, v1
        elif(x2 - x1 > dx*1.5):
            # we are on the rightmost cell and need to swap
            v1, v2 = v2, v1

        cell_closure[row][0:4] = [v1, v1, v2, v2]

    mesh1.topology.cell_closure = np.array(cell_closure, dtype=IntType)

    mesh1.init()

    fe_dg = FiniteElement('DQ', mesh1.ufl_cell(), 1, variant="equispaced")
    Vc = VectorFunctionSpace(mesh1, fe_dg)
    fc = Function(Vc).interpolate(mesh1.coordinates)

    mash = mesh.Mesh(fc)
    topverts = Vc.cell_node_list[:, 1::2].flatten()
    mash.coordinates.dat.data_with_halos[topverts, 1] = Ly

    # search for the last cell
    mcoords_ro = mash.coordinates.dat.data_ro_with_halos
    mcoords = mash.coordinates.dat.data_with_halos
    for e in range(*cell_range):
        cell = cell_numbering.getOffset(e)
        cell_nodes = Vc.cell_node_list[cell, :]
        Xvals = mcoords_ro[cell_nodes, 0]
        if Xvals.max() - Xvals.min() > Lx/2:
            mcoords[cell_nodes[2:], 0] = Lx
        else:
            mcoords

    local_facet_dat = mash.topology.interior_facets.local_facet_dat

    lfd = local_facet_dat.data
    for i in range(lfd.shape[0]):
        if all(lfd[i, :] == np.array([3, 3])):
            lfd[i, :] = [2, 3]

    return mash


def UnitTriangleMesh(comm=COMM_WORLD):
    """Generate a mesh of the reference triangle

    :kwarg comm: Optional communicator to build the mesh on (defaults to
        COMM_WORLD).
    """
    coords = [[0., 0.], [1., 0.], [0., 1.]]
    cells = [[0, 1, 2]]
    plex = mesh._from_cell_list(2, cells, coords, comm)
    return mesh.Mesh(plex, reorder=False)


def RectangleMesh(nx, ny, Lx, Ly, quadrilateral=False, reorder=None,
                  diagonal="left", distribution_parameters=None, comm=COMM_WORLD):
    """Generate a rectangular mesh

    :arg nx: The number of cells in the x direction
    :arg ny: The number of cells in the y direction
    :arg Lx: The extent in the x direction
    :arg Ly: The extent in the y direction
    :kwarg quadrilateral: (optional), creates quadrilateral mesh, defaults to False
    :kwarg reorder: (optional), should the mesh be reordered
    :kwarg comm: Optional communicator to build the mesh on (defaults to
        COMM_WORLD).
    :kwarg diagonal: For triangular meshes, should the diagonal got
        from bottom left to top right (``"right"``), or top left to
        bottom right (``"left"``), or put in both diagonals (``"crossed"``).

    The boundary edges in this mesh are numbered as follows:

    * 1: plane x == 0
    * 2: plane x == Lx
    * 3: plane y == 0
    * 4: plane y == Ly
    """

    for n in (nx, ny):
        if n <= 0 or n % 1:
            raise ValueError("Number of cells must be a postive integer")

    xcoords = np.linspace(0.0, Lx, nx + 1, dtype=np.double)
    ycoords = np.linspace(0.0, Ly, ny + 1, dtype=np.double)
    coords = np.asarray(np.meshgrid(xcoords, ycoords)).swapaxes(0, 2).reshape(-1, 2)
    # cell vertices
    i, j = np.meshgrid(np.arange(nx, dtype=np.int32), np.arange(ny, dtype=np.int32))
    if not quadrilateral and diagonal == "crossed":
        dx = Lx * 0.5 / nx
        dy = Ly * 0.5 / ny
        xs = np.linspace(dx, Lx - dx, nx, dtype=np.double)
        ys = np.linspace(dy, Ly - dy, ny, dtype=np.double)
        extra = np.asarray(np.meshgrid(xs, ys)).swapaxes(0, 2).reshape(-1, 2)
        coords = np.vstack([coords, extra])
        #
        # 2-----3
        # | \ / |
        # |  4  |
        # | / \ |
        # 0-----1
        cells = [i*(ny+1) + j,
                 i*(ny+1) + j+1,
                 (i+1)*(ny+1) + j,
                 (i+1)*(ny+1) + j+1,
                 (nx+1)*(ny+1) + i*ny + j]
        cells = np.asarray(cells).swapaxes(0, 2).reshape(-1, 5)
        idx = [0, 1, 4, 0, 2, 4, 2, 3, 4, 3, 1, 4]
        cells = cells[:, idx].reshape(-1, 3)
    else:
        cells = [i*(ny+1) + j, i*(ny+1) + j+1, (i+1)*(ny+1) + j+1, (i+1)*(ny+1) + j]
        cells = np.asarray(cells).swapaxes(0, 2).reshape(-1, 4)
        if not quadrilateral:
            if diagonal == "left":
                idx = [0, 1, 3, 1, 2, 3]
            elif diagonal == "right":
                idx = [0, 1, 2, 0, 2, 3]
            else:
                raise ValueError("Unrecognised value for diagonal '%r'", diagonal)
            # two cells per cell above...
            cells = cells[:, idx].reshape(-1, 3)

    plex = mesh._from_cell_list(2, cells, coords, comm)

    # mark boundary facets
    plex.createLabel(dmplex.FACE_SETS_LABEL)
    plex.markBoundaryFaces("boundary_faces")
    coords = plex.getCoordinates()
    coord_sec = plex.getCoordinateSection()
    if plex.getStratumSize("boundary_faces", 1) > 0:
        boundary_faces = plex.getStratumIS("boundary_faces", 1).getIndices()
        xtol = Lx/(2*nx)
        ytol = Ly/(2*ny)
        for face in boundary_faces:
            face_coords = plex.vecGetClosure(coord_sec, coords, face)
            if abs(face_coords[0]) < xtol and abs(face_coords[2]) < xtol:
                plex.setLabelValue(dmplex.FACE_SETS_LABEL, face, 1)
            if abs(face_coords[0] - Lx) < xtol and abs(face_coords[2] - Lx) < xtol:
                plex.setLabelValue(dmplex.FACE_SETS_LABEL, face, 2)
            if abs(face_coords[1]) < ytol and abs(face_coords[3]) < ytol:
                plex.setLabelValue(dmplex.FACE_SETS_LABEL, face, 3)
            if abs(face_coords[1] - Ly) < ytol and abs(face_coords[3] - Ly) < ytol:
                plex.setLabelValue(dmplex.FACE_SETS_LABEL, face, 4)

    return mesh.Mesh(plex, reorder=reorder, distribution_parameters=distribution_parameters)


def SquareMesh(nx, ny, L, reorder=None, quadrilateral=False, diagonal="left", distribution_parameters=None, comm=COMM_WORLD):
    """Generate a square mesh

    :arg nx: The number of cells in the x direction
    :arg ny: The number of cells in the y direction
    :arg L: The extent in the x and y directions
    :kwarg quadrilateral: (optional), creates quadrilateral mesh, defaults to False
    :kwarg reorder: (optional), should the mesh be reordered
    :kwarg comm: Optional communicator to build the mesh on (defaults to
        COMM_WORLD).

    The boundary edges in this mesh are numbered as follows:

    * 1: plane x == 0
    * 2: plane x == L
    * 3: plane y == 0
    * 4: plane y == L
    """
    return RectangleMesh(nx, ny, L, L, reorder=reorder,
                         quadrilateral=quadrilateral,
                         diagonal=diagonal,
                         distribution_parameters=distribution_parameters,
                         comm=comm)


def UnitSquareMesh(nx, ny, reorder=None, diagonal="left", quadrilateral=False, distribution_parameters=None, comm=COMM_WORLD):
    """Generate a unit square mesh

    :arg nx: The number of cells in the x direction
    :arg ny: The number of cells in the y direction
    :kwarg quadrilateral: (optional), creates quadrilateral mesh, defaults to False
    :kwarg reorder: (optional), should the mesh be reordered
    :kwarg comm: Optional communicator to build the mesh on (defaults to
        COMM_WORLD).

    The boundary edges in this mesh are numbered as follows:

    * 1: plane x == 0
    * 2: plane x == 1
    * 3: plane y == 0
    * 4: plane y == 1
    """
    return SquareMesh(nx, ny, 1, reorder=reorder,
                      quadrilateral=quadrilateral,
                      diagonal=diagonal,
                      distribution_parameters=distribution_parameters,
                      comm=comm)


def PeriodicRectangleMesh(nx, ny, Lx, Ly, direction="both",
                          quadrilateral=False, reorder=None,
                          distribution_parameters=None,
                          diagonal=None,
                          comm=COMM_WORLD):
    """Generate a periodic rectangular mesh

    :arg nx: The number of cells in the x direction
    :arg ny: The number of cells in the y direction
    :arg Lx: The extent in the x direction
    :arg Ly: The extent in the y direction
    :arg direction: The direction of the periodicity, one of
        ``"both"``, ``"x"`` or ``"y"``.
    :kwarg quadrilateral: (optional), creates quadrilateral mesh, defaults to False
    :kwarg reorder: (optional), should the mesh be reordered
    :kwarg diagonal: (optional), one of ``"crossed"``, ``"left"``, ``"right"``. ``"left"`` is the default.
        Not valid for quad meshes. Only used for direction ``"x"`` or direction ``"y"``.
    :kwarg comm: Optional communicator to build the mesh on (defaults to
        COMM_WORLD).

    If direction == "x" the boundary edges in this mesh are numbered as follows:

    * 1: plane y == 0
    * 2: plane y == Ly

    If direction == "y" the boundary edges are:

    * 1: plane x == 0
    * 2: plane x == Lx
    """

    if direction == "both" and ny == 1 and quadrilateral:
        return OneElementThickMesh(nx, Lx, Ly, distribution_parameters=distribution_parameters)

    if direction not in ("both", "x", "y"):
        raise ValueError("Cannot have a periodic mesh with periodicity '%s'" % direction)
    if direction != "both":
        return PartiallyPeriodicRectangleMesh(nx, ny, Lx, Ly, direction=direction,
                                              quadrilateral=quadrilateral,
                                              reorder=reorder,
                                              distribution_parameters=distribution_parameters,
                                              diagonal=diagonal, comm=comm)
    if nx < 3 or ny < 3:
        raise ValueError("2D periodic meshes with fewer than 3 \
cells in each direction are not currently supported")

    m = TorusMesh(nx, ny, 1.0, 0.5, quadrilateral=quadrilateral, reorder=reorder, distribution_parameters=distribution_parameters, comm=comm)
    coord_family = 'DQ' if quadrilateral else 'DG'
    cell = 'quadrilateral' if quadrilateral else 'triangle'
    coord_fs = VectorFunctionSpace(m, FiniteElement(coord_family, cell, 1, variant="equispaced"), dim=2)
    old_coordinates = m.coordinates
    new_coordinates = Function(coord_fs)

    domain = "{[i, j]: 0 <= i < old_coords.dofs and 0 <= j < new_coords.dofs}"
    instructions = """
    <float64> pi = 3.141592653589793
    <float64> eps = 1e-12
    <float64> bigeps = 1e-1
    <float64> Y = 0
    <float64> Z = 0
    for i
        Y = Y + creal(old_coords[i, 1])
        Z = Z + creal(old_coords[i, 2])
    end
    for j
        <float64> phi = atan2(creal(old_coords[j, 1]), creal(old_coords[j, 0]))
        <float64> _phi = fabs(sin(phi))
<<<<<<< HEAD
        <double> _theta_1 = atan2(creal(old_coords[j, 2]), creal(old_coords[j, 1]) / sin(phi) - 1)
        <double> _theta_2 = atan2(creal(old_coords[j, 2]), creal(old_coords[j, 0]) / cos(phi) - 1)
        <float64> theta = if(_phi > bigeps, _theta_1, _theta_2)
        new_coords[j, 0] = phi / (2 * pi)
        new_coords[j, 0] = if(creal(new_coords[j, 0]) < -eps, new_coords[j, 0] + 1, new_coords[j, 0])
=======
        <double> _theta_1 = atan2(old_coords[j, 2], old_coords[j, 1] / sin(phi) - 1)
        <double> _theta_2 = atan2(old_coords[j, 2], old_coords[j, 0] / cos(phi) - 1)
        <float64> theta = _theta_1 if _phi > bigeps else _theta_2
        new_coords[j, 0] = phi / (2 * pi)
        new_coords[j, 0] = new_coords[j, 0] + 1 if new_coords[j, 0] < -eps else new_coords[j, 0]
>>>>>>> a7383a4f
        <float64> _nc_abs = fabs(new_coords[j, 0])
        new_coords[j, 0] = 1 if _nc_abs < eps and Y < 0 else new_coords[j, 0]
        new_coords[j, 1] = theta / (2 * pi)
<<<<<<< HEAD
        new_coords[j, 1] = if(creal(new_coords[j, 1]) < -eps, new_coords[j, 1] + 1, new_coords[j, 1])
=======
        new_coords[j, 1] = new_coords[j, 1] + 1 if new_coords[j, 1] < -eps else new_coords[j, 1]
>>>>>>> a7383a4f
        _nc_abs = fabs(new_coords[j, 1])
        new_coords[j, 1] = 1 if _nc_abs < eps and Z < 0 else new_coords[j, 1]
        new_coords[j, 0] = new_coords[j, 0] * Lx[0]
        new_coords[j, 1] = new_coords[j, 1] * Ly[0]
    end
    """

    cLx = Constant(Lx)
    cLy = Constant(Ly)

    par_loop((domain, instructions), dx,
             {"new_coords": (new_coordinates, WRITE),
              "old_coords": (old_coordinates, READ),
              "Lx": (cLx, READ),
              "Ly": (cLy, READ)},
             is_loopy_kernel=True)

    return mesh.Mesh(new_coordinates)


def PeriodicSquareMesh(nx, ny, L, direction="both", quadrilateral=False, reorder=None,
                       distribution_parameters=None, diagonal=None, comm=COMM_WORLD):
    """Generate a periodic square mesh

    :arg nx: The number of cells in the x direction
    :arg ny: The number of cells in the y direction
    :arg L: The extent in the x and y directions
    :arg direction: The direction of the periodicity, one of
        ``"both"``, ``"x"`` or ``"y"``.
    :kwarg quadrilateral: (optional), creates quadrilateral mesh, defaults to False
    :kwarg reorder: (optional), should the mesh be reordered
    :kwarg diagonal: (optional), one of ``"crossed"``, ``"left"``, ``"right"``. ``"left"`` is the default.
        Not valid for quad meshes.
    :kwarg comm: Optional communicator to build the mesh on (defaults to
        COMM_WORLD).

    If direction == "x" the boundary edges in this mesh are numbered as follows:

    * 1: plane y == 0
    * 2: plane y == L

    If direction == "y" the boundary edges are:

    * 1: plane x == 0
    * 2: plane x == L
    """
    return PeriodicRectangleMesh(nx, ny, L, L, direction=direction,
                                 quadrilateral=quadrilateral, reorder=reorder,
                                 distribution_parameters=distribution_parameters,
                                 diagonal=diagonal, comm=comm)


def PeriodicUnitSquareMesh(nx, ny, direction="both", reorder=None,
                           quadrilateral=False, distribution_parameters=None,
                           diagonal=None, comm=COMM_WORLD):
    """Generate a periodic unit square mesh

    :arg nx: The number of cells in the x direction
    :arg ny: The number of cells in the y direction
    :arg direction: The direction of the periodicity, one of
        ``"both"``, ``"x"`` or ``"y"``.
    :kwarg quadrilateral: (optional), creates quadrilateral mesh, defaults to False
    :kwarg reorder: (optional), should the mesh be reordered
    :kwarg diagonal: (optional), one of ``"crossed"``, ``"left"``, ``"right"``. ``"left"`` is the default.
        Not valid for quad meshes.
    :kwarg comm: Optional communicator to build the mesh on (defaults to
        COMM_WORLD).

    If direction == "x" the boundary edges in this mesh are numbered as follows:

    * 1: plane y == 0
    * 2: plane y == 1

    If direction == "y" the boundary edges are:

    * 1: plane x == 0
    * 2: plane x == 1
    """
    return PeriodicSquareMesh(nx, ny, 1.0, direction=direction,
                              reorder=reorder, quadrilateral=quadrilateral,
                              distribution_parameters=distribution_parameters,
                              diagonal=diagonal, comm=comm)


def CircleManifoldMesh(ncells, radius=1, distribution_parameters=None, comm=COMM_WORLD):
    """Generated a 1D mesh of the circle, immersed in 2D.

    :arg ncells: number of cells the circle should be
         divided into (min 3)
    :kwarg radius: (optional) radius of the circle to approximate
           (defaults to 1).
    :kwarg comm: Optional communicator to build the mesh on (defaults to
        COMM_WORLD).
    """
    if ncells < 3:
        raise ValueError("CircleManifoldMesh must have at least three cells")

    vertices = radius*np.column_stack((np.cos(np.arange(ncells, dtype=np.double)*(2*np.pi/ncells)),
                                       np.sin(np.arange(ncells, dtype=np.double)*(2*np.pi/ncells))))

    cells = np.column_stack((np.arange(0, ncells, dtype=np.int32),
                             np.roll(np.arange(0, ncells, dtype=np.int32), -1)))

    plex = mesh._from_cell_list(1, cells, vertices, comm)
    m = mesh.Mesh(plex, dim=2, reorder=False, distribution_parameters=distribution_parameters)
    m._radius = radius
    return m


def UnitTetrahedronMesh(comm=COMM_WORLD):
    """Generate a mesh of the reference tetrahedron.

    :kwarg comm: Optional communicator to build the mesh on (defaults to
        COMM_WORLD).
    """
    coords = [[0., 0., 0.], [1., 0., 0.], [0., 1., 0.], [0., 0., 1.]]
    cells = [[0, 1, 2, 3]]
    plex = mesh._from_cell_list(3, cells, coords, comm)
    return mesh.Mesh(plex, reorder=False)


def BoxMesh(nx, ny, nz, Lx, Ly, Lz, reorder=None, distribution_parameters=None, comm=COMM_WORLD):
    """Generate a mesh of a 3D box.

    :arg nx: The number of cells in the x direction
    :arg ny: The number of cells in the y direction
    :arg nz: The number of cells in the z direction
    :arg Lx: The extent in the x direction
    :arg Ly: The extent in the y direction
    :arg Lz: The extent in the z direction
    :kwarg reorder: (optional), should the mesh be reordered?
    :kwarg comm: Optional communicator to build the mesh on (defaults to
        COMM_WORLD).

    The boundary surfaces are numbered as follows:

    * 1: plane x == 0
    * 2: plane x == Lx
    * 3: plane y == 0
    * 4: plane y == Ly
    * 5: plane z == 0
    * 6: plane z == Lz
    """
    for n in (nx, ny, nz):
        if n <= 0 or n % 1:
            raise ValueError("Number of cells must be a postive integer")

    xcoords = np.linspace(0, Lx, nx + 1, dtype=np.double)
    ycoords = np.linspace(0, Ly, ny + 1, dtype=np.double)
    zcoords = np.linspace(0, Lz, nz + 1, dtype=np.double)
    # X moves fastest, then Y, then Z
    coords = np.asarray(np.meshgrid(xcoords, ycoords, zcoords)).swapaxes(0, 3).reshape(-1, 3)
    i, j, k = np.meshgrid(np.arange(nx, dtype=np.int32),
                          np.arange(ny, dtype=np.int32),
                          np.arange(nz, dtype=np.int32))
    v0 = k*(nx + 1)*(ny + 1) + j*(nx + 1) + i
    v1 = v0 + 1
    v2 = v0 + (nx + 1)
    v3 = v1 + (nx + 1)
    v4 = v0 + (nx + 1)*(ny + 1)
    v5 = v1 + (nx + 1)*(ny + 1)
    v6 = v2 + (nx + 1)*(ny + 1)
    v7 = v3 + (nx + 1)*(ny + 1)

    cells = [v0, v1, v3, v7,
             v0, v1, v7, v5,
             v0, v5, v7, v4,
             v0, v3, v2, v7,
             v0, v6, v4, v7,
             v0, v2, v6, v7]
    cells = np.asarray(cells).swapaxes(0, 3).reshape(-1, 4)

    plex = mesh._from_cell_list(3, cells, coords, comm)

    # Apply boundary IDs
    plex.createLabel(dmplex.FACE_SETS_LABEL)
    plex.markBoundaryFaces("boundary_faces")
    coords = plex.getCoordinates()
    coord_sec = plex.getCoordinateSection()
    if plex.getStratumSize("boundary_faces", 1) > 0:
        boundary_faces = plex.getStratumIS("boundary_faces", 1).getIndices()
        xtol = Lx/(2*nx)
        ytol = Ly/(2*ny)
        ztol = Lz/(2*nz)
        for face in boundary_faces:
            face_coords = plex.vecGetClosure(coord_sec, coords, face)
            if abs(face_coords[0]) < xtol and abs(face_coords[3]) < xtol and abs(face_coords[6]) < xtol:
                plex.setLabelValue(dmplex.FACE_SETS_LABEL, face, 1)
            if abs(face_coords[0] - Lx) < xtol and abs(face_coords[3] - Lx) < xtol and abs(face_coords[6] - Lx) < xtol:
                plex.setLabelValue(dmplex.FACE_SETS_LABEL, face, 2)
            if abs(face_coords[1]) < ytol and abs(face_coords[4]) < ytol and abs(face_coords[7]) < ytol:
                plex.setLabelValue(dmplex.FACE_SETS_LABEL, face, 3)
            if abs(face_coords[1] - Ly) < ytol and abs(face_coords[4] - Ly) < ytol and abs(face_coords[7] - Ly) < ytol:
                plex.setLabelValue(dmplex.FACE_SETS_LABEL, face, 4)
            if abs(face_coords[2]) < ztol and abs(face_coords[5]) < ztol and abs(face_coords[8]) < ztol:
                plex.setLabelValue(dmplex.FACE_SETS_LABEL, face, 5)
            if abs(face_coords[2] - Lz) < ztol and abs(face_coords[5] - Lz) < ztol and abs(face_coords[8] - Lz) < ztol:
                plex.setLabelValue(dmplex.FACE_SETS_LABEL, face, 6)

    return mesh.Mesh(plex, reorder=reorder, distribution_parameters=distribution_parameters)


def CubeMesh(nx, ny, nz, L, reorder=None, distribution_parameters=None, comm=COMM_WORLD):
    """Generate a mesh of a cube

    :arg nx: The number of cells in the x direction
    :arg ny: The number of cells in the y direction
    :arg nz: The number of cells in the z direction
    :arg L: The extent in the x, y and z directions
    :kwarg reorder: (optional), should the mesh be reordered?
    :kwarg comm: Optional communicator to build the mesh on (defaults to
        COMM_WORLD).

    The boundary surfaces are numbered as follows:

    * 1: plane x == 0
    * 2: plane x == L
    * 3: plane y == 0
    * 4: plane y == L
    * 5: plane z == 0
    * 6: plane z == L
    """
    return BoxMesh(nx, ny, nz, L, L, L, reorder=reorder, distribution_parameters=distribution_parameters,
                   comm=comm)


def UnitCubeMesh(nx, ny, nz, reorder=None, distribution_parameters=None, comm=COMM_WORLD):
    """Generate a mesh of a unit cube

    :arg nx: The number of cells in the x direction
    :arg ny: The number of cells in the y direction
    :arg nz: The number of cells in the z direction
    :kwarg reorder: (optional), should the mesh be reordered?
    :kwarg comm: Optional communicator to build the mesh on (defaults to
        COMM_WORLD).

    The boundary surfaces are numbered as follows:

    * 1: plane x == 0
    * 2: plane x == 1
    * 3: plane y == 0
    * 4: plane y == 1
    * 5: plane z == 0
    * 6: plane z == 1
    """
    return CubeMesh(nx, ny, nz, 1, reorder=reorder, distribution_parameters=distribution_parameters,
                    comm=comm)


def IcosahedralSphereMesh(radius, refinement_level=0, degree=1, reorder=None,
                          distribution_parameters=None, comm=COMM_WORLD):
    """Generate an icosahedral approximation to the surface of the
    sphere.

    :arg radius: The radius of the sphere to approximate.
         For a radius R the edge length of the underlying
         icosahedron will be.

         .. math::

             a = \\frac{R}{\\sin(2 \\pi / 5)}

    :kwarg refinement_level: optional number of refinements (0 is an
        icosahedron).
    :kwarg degree: polynomial degree of coordinate space (defaults
        to 1: flat triangles)
    :kwarg reorder: (optional), should the mesh be reordered?
    :kwarg comm: Optional communicator to build the mesh on (defaults to
        COMM_WORLD).
    """
    if refinement_level < 0 or refinement_level % 1:
        raise RuntimeError("Number of refinements must be a non-negative integer")

    if degree < 1:
        raise ValueError("Mesh coordinate degree must be at least 1")
    from math import sqrt
    phi = (1 + sqrt(5)) / 2
    # vertices of an icosahedron with an edge length of 2
    vertices = np.array([[-1, phi, 0],
                         [1, phi, 0],
                         [-1, -phi, 0],
                         [1, -phi, 0],
                         [0, -1, phi],
                         [0, 1, phi],
                         [0, -1, -phi],
                         [0, 1, -phi],
                         [phi, 0, -1],
                         [phi, 0, 1],
                         [-phi, 0, -1],
                         [-phi, 0, 1]],
                        dtype=np.double)
    # faces of the base icosahedron
    faces = np.array([[0, 11, 5],
                      [0, 5, 1],
                      [0, 1, 7],
                      [0, 7, 10],
                      [0, 10, 11],
                      [1, 5, 9],
                      [5, 11, 4],
                      [11, 10, 2],
                      [10, 7, 6],
                      [7, 1, 8],
                      [3, 9, 4],
                      [3, 4, 2],
                      [3, 2, 6],
                      [3, 6, 8],
                      [3, 8, 9],
                      [4, 9, 5],
                      [2, 4, 11],
                      [6, 2, 10],
                      [8, 6, 7],
                      [9, 8, 1]], dtype=np.int32)

    plex = mesh._from_cell_list(2, faces, vertices, comm)
    plex.setRefinementUniform(True)
    for i in range(refinement_level):
        plex = plex.refine()

    coords = plex.getCoordinatesLocal().array.reshape(-1, 3)
    scale = (radius / np.linalg.norm(coords, axis=1)).reshape(-1, 1)
    coords *= scale
    m = mesh.Mesh(plex, dim=3, reorder=reorder, distribution_parameters=distribution_parameters)
    if degree > 1:
        new_coords = function.Function(functionspace.VectorFunctionSpace(m, "CG", degree))
        new_coords.interpolate(ufl.SpatialCoordinate(m))
        # "push out" to sphere
        new_coords.dat.data[:] *= (radius / np.linalg.norm(new_coords.dat.data, axis=1)).reshape(-1, 1)
        m = mesh.Mesh(new_coords)
    m._radius = radius
    return m


def UnitIcosahedralSphereMesh(refinement_level=0, degree=1, reorder=None,
                              distribution_parameters=None, comm=COMM_WORLD):
    """Generate an icosahedral approximation to the unit sphere.

    :kwarg refinement_level: optional number of refinements (0 is an
        icosahedron).
    :kwarg degree: polynomial degree of coordinate space (defaults
        to 1: flat triangles)
    :kwarg reorder: (optional), should the mesh be reordered?
    :kwarg comm: Optional communicator to build the mesh on (defaults to
        COMM_WORLD).
    """
    return IcosahedralSphereMesh(1.0, refinement_level=refinement_level,
                                 degree=degree, reorder=reorder, comm=comm)


def OctahedralSphereMesh(radius, refinement_level=0, degree=1,
                         hemisphere="both",
                         z0=0.8,
                         reorder=None,
                         distribution_parameters=None,
                         comm=COMM_WORLD):
    """Generate an octahedral approximation to the surface of the
    sphere.

    :arg radius: The radius of the sphere to approximate.
    :kwarg refinement_level: optional number of refinements (0 is an
        octahedron).
    :kwarg degree: polynomial degree of coordinate space (defaults
        to 1: flat triangles)
    :kwarg hemisphere: One of "both" (default), "north", or "south"
    :kwarg z0: for abs(z/R)>z0, blend from a mesh where the higher-order
        non-vertex nodes are on lines of latitude to a mesh where these nodes
        are just pushed out radially from the equivalent P1 mesh. (defaults to
        z0=0.8).
    :kwarg reorder: (optional), should the mesh be reordered?
    :kwarg comm: Optional communicator to build the mesh on (defaults to
        COMM_WORLD).
    """
    if refinement_level < 0 or refinement_level % 1:
        raise ValueError("Number of refinements must be a non-negative integer")

    if degree < 1:
        raise ValueError("Mesh coordinate degree must be at least 1")
    if hemisphere not in {"both", "north", "south"}:
        raise ValueError("Unhandled hemisphere '%s'" % hemisphere)
    # vertices of an octahedron of radius 1
    vertices = np.array([[1.0, 0.0, 0.0],
                         [0.0, 1.0, 0.0],
                         [0.0, 0.0, 1.0],
                         [-1.0, 0.0, 0.0],
                         [0.0, -1.0, 0.0],
                         [0.0, 0.0, -1.0]])
    faces = np.array([[0, 1, 2],
                      [0, 1, 5],
                      [0, 2, 4],
                      [0, 4, 5],
                      [1, 2, 3],
                      [1, 3, 5],
                      [2, 3, 4],
                      [3, 4, 5]], dtype=IntType)
    if hemisphere == "north":
        vertices = vertices[[0, 1, 2, 3, 4], ...]
        faces = faces[0::2, ...]
    elif hemisphere == "south":
        indices = [0, 1, 3, 4, 5]
        vertices = vertices[indices, ...]
        faces = faces[1::2, ...]
        for new, idx in enumerate(indices):
            faces[faces == idx] = new

    plex = mesh._from_cell_list(2, faces, vertices, comm)
    plex.setRefinementUniform(True)
    for i in range(refinement_level):
        plex = plex.refine()

    # build the initial mesh
    m = mesh.Mesh(plex, dim=3, reorder=reorder, distribution_parameters=distribution_parameters)
    if degree > 1:
        # use it to build a higher-order mesh
        m = mesh.Mesh(interpolate(ufl.SpatialCoordinate(m), VectorFunctionSpace(m, "CG", degree)))

    # remap to a cone
    x, y, z = ufl.SpatialCoordinate(m)
    # This will DTWT on meshes with more than 26 refinement levels.
    # (log_2 1e8 ~= 26.5)
    tol = ufl.real(Constant(1.0e-8))
    rnew = ufl.Max(1 - abs(z), 0)
    # Avoid division by zero (when rnew is zero, x & y are also zero)
    x0 = ufl.conditional(ufl.lt(ufl.real(rnew), tol),
                         0, x/rnew)
    y0 = ufl.conditional(ufl.lt(rnew, tol),
                         0, y/rnew)
    theta = ufl.conditional(ufl.ge(ufl.real(y0), 0),
                            ufl.pi/2*(1-x0),
                            ufl.pi/2.0*(x0-1))
    m.coordinates.interpolate(ufl.as_vector([ufl.cos(theta)*rnew,
                                             ufl.sin(theta)*rnew, z]))

    # push out to a sphere
    phi = ufl.pi*z/2
    # Avoid division by zero (when rnew is zero, phi is pi/2, so cos(phi) is zero).
    scale = ufl.conditional(ufl.lt(ufl.real(rnew), ufl.real(tol)),
                            0, ufl.cos(phi)/rnew)
    znew = ufl.sin(phi)
    # Make a copy of the coordinates so that we can blend two different
    # mappings near the pole
    Vc = m.coordinates.function_space()
    Xlatitudinal = interpolate(Constant(radius)*ufl.as_vector([x*scale,
                                                               y*scale,
                                                               znew]),
                               Vc)
    Vlow = VectorFunctionSpace(m, "CG", 1)
    Xlow = interpolate(Xlatitudinal, Vlow)
    r = ufl.sqrt(Xlow[0]**2 + Xlow[1]**2 + Xlow[2]**2)
    Xradial = Constant(radius)*Xlow/r

    s = ufl.real(abs(z) - z0)/(1-z0)
    exp = ufl.exp
    taper = ufl.conditional(ufl.gt(s, 1.0-tol),
                            1.0,
                            ufl.conditional(ufl.gt(s, tol),
                            exp(-1.0/s)/(exp(-1.0/s) + exp(-1.0/(1.0-s))),
                            0.))
    m.coordinates.interpolate(taper*Xradial + (1-taper)*Xlatitudinal)
    m._radius = radius
    return m


def UnitOctahedralSphereMesh(refinement_level=0, degree=1,
                             hemisphere="both", z0=0.8, reorder=None,
                             distribution_parameters=None, comm=COMM_WORLD):
    """Generate an octahedral approximation to the unit sphere.

    :kwarg refinement_level: optional number of refinements (0 is an
        octahedron).
    :kwarg degree: polynomial degree of coordinate space (defaults
        to 1: flat triangles)
    :kwarg hemisphere: One of "both" (default), "north", or "south"
    :kwarg z0: for abs(z)>z0, blend from a mesh where the higher-order
        non-vertex nodes are on lines of latitude to a mesh where these nodes
        are just pushed out radially from the equivalent P1 mesh. (defaults to
        z0=0.8).
    :kwarg reorder: (optional), should the mesh be reordered?
    :kwarg comm: Optional communicator to build the mesh on (defaults to
        COMM_WORLD).
    """
    return OctahedralSphereMesh(1.0, refinement_level=refinement_level,
                                degree=degree, hemisphere=hemisphere,
                                z0=z0,
                                reorder=reorder,
                                distribution_parameters=distribution_parameters, comm=comm)


def _cubedsphere_cells_and_coords(radius, refinement_level):
    """Generate vertex and face lists for cubed sphere """
    # We build the mesh out of 6 panels of the cube
    # this allows to build the gnonomic cube transformation
    # which is defined separately for each panel

    # Start by making a grid of local coordinates which we use
    # to map to each panel of the cubed sphere under the gnonomic
    # transformation
    dtheta = 2**(-refinement_level+1)*np.arctan(1.0)
    a = 3.0**(-0.5)*radius
    theta = np.arange(np.arctan(-1.0), np.arctan(1.0)+dtheta, dtheta, dtype=np.double)
    x = a*np.tan(theta)
    Nx = x.size

    # Compute panel numberings for each panel
    # We use the following "flatpack" arrangement of panels
    #   3
    #  102
    #   4
    #   5

    # 0 is the bottom of the cube, 5 is the top.
    # All panels are numbered from left to right, top to bottom
    # according to this diagram.

    panel_numbering = np.zeros((6, Nx, Nx), dtype=np.int32)

    # Numbering for panel 0
    panel_numbering[0, :, :] = np.arange(Nx**2, dtype=np.int32).reshape(Nx, Nx)
    count = panel_numbering.max()+1

    # Numbering for panel 5
    panel_numbering[5, :, :] = count + np.arange(Nx**2, dtype=np.int32).reshape(Nx, Nx)
    count = panel_numbering.max()+1

    # Numbering for panel 4 - shares top edge with 0 and bottom edge
    #                         with 5
    # interior numbering
    panel_numbering[4, 1:-1, :] = count + np.arange(Nx*(Nx-2),
                                                    dtype=np.int32).reshape(Nx-2, Nx)

    # bottom edge
    panel_numbering[4, 0, :] = panel_numbering[5, -1, :]
    # top edge
    panel_numbering[4, -1, :] = panel_numbering[0, 0, :]
    count = panel_numbering.max()+1

    # Numbering for panel 3 - shares top edge with 5 and bottom edge
    #                         with 0
    # interior numbering
    panel_numbering[3, 1:-1, :] = count + np.arange(Nx*(Nx-2),
                                                    dtype=np.int32).reshape(Nx-2, Nx)
    # bottom edge
    panel_numbering[3, 0, :] = panel_numbering[0, -1, :]
    # top edge
    panel_numbering[3, -1, :] = panel_numbering[5, 0, :]
    count = panel_numbering.max()+1

    # Numbering for panel 1
    # interior numbering
    panel_numbering[1, 1:-1, 1:-1] = count + np.arange((Nx-2)**2,
                                                       dtype=np.int32).reshape(Nx-2, Nx-2)
    # left edge of 1 is left edge of 5 (inverted)
    panel_numbering[1, :, 0] = panel_numbering[5, ::-1, 0]
    # right edge of 1 is left edge of 0
    panel_numbering[1, :, -1] = panel_numbering[0, :, 0]
    # top edge (excluding vertices) of 1 is left edge of 3 (downwards)
    panel_numbering[1, -1, 1:-1] = panel_numbering[3, -2:0:-1, 0]
    # bottom edge (excluding vertices) of 1 is left edge of 4
    panel_numbering[1, 0, 1:-1] = panel_numbering[4, 1:-1, 0]
    count = panel_numbering.max()+1

    # Numbering for panel 2
    # interior numbering
    panel_numbering[2, 1:-1, 1:-1] = count + np.arange((Nx-2)**2,
                                                       dtype=np.int32).reshape(Nx-2, Nx-2)
    # left edge of 2 is right edge of 0
    panel_numbering[2, :, 0] = panel_numbering[0, :, -1]
    # right edge of 2 is right edge of 5 (inverted)
    panel_numbering[2, :, -1] = panel_numbering[5, ::-1, -1]
    # bottom edge (excluding vertices) of 2 is right edge of 4 (downwards)
    panel_numbering[2, 0, 1:-1] = panel_numbering[4, -2:0:-1, -1]
    # top edge (excluding vertices) of 2 is right edge of 3
    panel_numbering[2, -1, 1:-1] = panel_numbering[3, 1:-1, -1]
    count = panel_numbering.max()+1

    # That's the numbering done.

    # Set up an array for all of the mesh coordinates
    Npoints = panel_numbering.max()+1
    coords = np.zeros((Npoints, 3), dtype=np.double)
    lX, lY = np.meshgrid(x, x)
    lX.shape = (Nx**2,)
    lY.shape = (Nx**2,)
    r = (a**2 + lX**2 + lY**2)**0.5

    # Now we need to compute the gnonomic transformation
    # for each of the panels
    panel_numbering.shape = (6, Nx**2)

    def coordinates_on_panel(panel_num, X, Y, Z):
        I = panel_numbering[panel_num, :]
        coords[I, 0] = radius / r * X
        coords[I, 1] = radius / r * Y
        coords[I, 2] = radius / r * Z

    coordinates_on_panel(0, lX, lY, -a)
    coordinates_on_panel(1, -a, lY, -lX)
    coordinates_on_panel(2, a, lY, lX)
    coordinates_on_panel(3, lX, a, lY)
    coordinates_on_panel(4, lX, -a, -lY)
    coordinates_on_panel(5, lX, -lY, a)

    # Now we need to build the face numbering
    # in local coordinates
    vertex_numbers = np.arange(Nx**2, dtype=np.int32).reshape(Nx, Nx)
    local_faces = np.zeros(((Nx-1)**2, 4), dtype=np.int32)
    local_faces[:, 0] = vertex_numbers[:-1, :-1].reshape(-1)
    local_faces[:, 1] = vertex_numbers[1:, :-1].reshape(-1)
    local_faces[:, 2] = vertex_numbers[1:, 1:].reshape(-1)
    local_faces[:, 3] = vertex_numbers[:-1, 1:].reshape(-1)

    cells = panel_numbering[:, local_faces].reshape(-1, 4)
    return cells, coords


def CubedSphereMesh(radius, refinement_level=0, degree=1,
                    reorder=None, distribution_parameters=None, comm=COMM_WORLD):
    """Generate an cubed approximation to the surface of the
    sphere.

    :arg radius: The radius of the sphere to approximate.
    :kwarg refinement_level: optional number of refinements (0 is a cube).
    :kwarg degree: polynomial degree of coordinate space (defaults
        to 1: bilinear quads)
    :kwarg reorder: (optional), should the mesh be reordered?
    :kwarg comm: Optional communicator to build the mesh on (defaults to
        COMM_WORLD).
    """
    if refinement_level < 0 or refinement_level % 1:
        raise RuntimeError("Number of refinements must be a non-negative integer")

    if degree < 1:
        raise ValueError("Mesh coordinate degree must be at least 1")

    cells, coords = _cubedsphere_cells_and_coords(radius, refinement_level)
    plex = mesh._from_cell_list(2, cells, coords, comm)

    m = mesh.Mesh(plex, dim=3, reorder=reorder, distribution_parameters=distribution_parameters)

    if degree > 1:
        new_coords = function.Function(functionspace.VectorFunctionSpace(m, "Q", degree))
        new_coords.interpolate(ufl.SpatialCoordinate(m))
        # "push out" to sphere
        new_coords.dat.data[:] *= (radius / np.linalg.norm(new_coords.dat.data, axis=1)).reshape(-1, 1)
        m = mesh.Mesh(new_coords)
    m._radius = radius
    return m


def UnitCubedSphereMesh(refinement_level=0, degree=1, reorder=None,
                        distribution_parameters=None, comm=COMM_WORLD):
    """Generate a cubed approximation to the unit sphere.

    :kwarg refinement_level: optional number of refinements (0 is a cube).
    :kwarg degree: polynomial degree of coordinate space (defaults
        to 1: bilinear quads)
    :kwarg reorder: (optional), should the mesh be reordered?
    :kwarg comm: Optional communicator to build the mesh on (defaults to
        COMM_WORLD).
    """
    return CubedSphereMesh(1.0, refinement_level=refinement_level,
                           degree=degree, reorder=reorder, comm=comm)


def TorusMesh(nR, nr, R, r, quadrilateral=False, reorder=None,
              distribution_parameters=None, comm=COMM_WORLD):
    """Generate a toroidal mesh

    :arg nR: The number of cells in the major direction (min 3)
    :arg nr: The number of cells in the minor direction (min 3)
    :arg R: The major radius
    :arg r: The minor radius
    :kwarg quadrilateral: (optional), creates quadrilateral mesh, defaults to False
    :kwarg reorder: (optional), should the mesh be reordered
    :kwarg comm: Optional communicator to build the mesh on (defaults to
        COMM_WORLD).
    """

    if nR < 3 or nr < 3:
        raise ValueError("Must have at least 3 cells in each direction")

    for n in (nR, nr):
        if n % 1:
            raise RuntimeError("Number of cells must be an integer")

    # gives an array [[0, 0], [0, 1], ..., [1, 0], [1, 1], ...]
    idx_temp = np.asarray(np.meshgrid(np.arange(nR), np.arange(nr))).swapaxes(0, 2).reshape(-1, 2)

    # vertices - standard formula for (x, y, z), see Wikipedia
    vertices = np.asarray(np.column_stack((
        (R + r*np.cos(idx_temp[:, 1]*(2*np.pi/nr)))*np.cos(idx_temp[:, 0]*(2*np.pi/nR)),
        (R + r*np.cos(idx_temp[:, 1]*(2*np.pi/nr)))*np.sin(idx_temp[:, 0]*(2*np.pi/nR)),
        r*np.sin(idx_temp[:, 1]*(2*np.pi/nr)))), dtype=np.double)

    # cell vertices
    i, j = np.meshgrid(np.arange(nR, dtype=np.int32), np.arange(nr, dtype=np.int32))
    i = i.reshape(-1)  # Miklos's suggestion to make the code
    j = j.reshape(-1)  # less impenetrable
    cells = [i*nr + j, i*nr + (j+1) % nr, ((i+1) % nR)*nr + (j+1) % nr, ((i+1) % nR)*nr + j]
    cells = np.column_stack(cells)
    if not quadrilateral:
        # two cells per cell above...
        cells = cells[:, [0, 1, 3, 1, 2, 3]].reshape(-1, 3)

    plex = mesh._from_cell_list(2, cells, vertices, comm)
    m = mesh.Mesh(plex, dim=3, reorder=reorder, distribution_parameters=distribution_parameters)
    return m


def CylinderMesh(nr, nl, radius=1, depth=1, longitudinal_direction="z",
                 quadrilateral=False, reorder=None,
                 distribution_parameters=None, diagonal=None, comm=COMM_WORLD):
    """Generates a cylinder mesh.

    :arg nr: number of cells the cylinder circumference should be
         divided into (min 3)
    :arg nl: number of cells along the longitudinal axis of the cylinder
    :kwarg radius: (optional) radius of the cylinder to approximate
         (default 1).
    :kwarg depth: (optional) depth of the cylinder to approximate
         (default 1).
    :kwarg longitudinal_direction: (option) direction for the
         longitudinal axis of the cylinder.
    :kwarg quadrilateral: (optional), creates quadrilateral mesh, defaults to False
    :kwarg diagonal: (optional), one of ``"crossed"``, ``"left"``, ``"right"``. ``"left"`` is the default.
        Not valid for quad meshes.
    :kwarg comm: Optional communicator to build the mesh on (defaults to
        COMM_WORLD).

    The boundary edges in this mesh are numbered as follows:

    * 1: plane l == 0 (bottom)
    * 2: plane l == depth (top)
    """
    if nr < 3:
        raise ValueError("CylinderMesh must have at least three cells")
    if quadrilateral and diagonal is not None:
        raise ValueError("Cannot specify slope of diagonal on quad meshes")
    if not quadrilateral and diagonal is None:
        diagonal = "left"

    coord_xy = radius*np.column_stack((np.cos(np.arange(nr)*(2*np.pi/nr)),
                                       np.sin(np.arange(nr)*(2*np.pi/nr))))
    coord_z = depth*np.linspace(0.0, 1.0, nl + 1).reshape(-1, 1)
    vertices = np.asarray(np.column_stack((np.tile(coord_xy, (nl + 1, 1)),
                                           np.tile(coord_z, (1, nr)).reshape(-1, 1))),
                          dtype=np.double)

    # intervals on circumference
    ring_cells = np.column_stack((np.arange(0, nr, dtype=np.int32),
                                  np.roll(np.arange(0, nr, dtype=np.int32), -1)))
    # quads in the first layer
    ring_cells = np.column_stack((ring_cells, np.roll(ring_cells, 1, axis=1) + nr))

    if not quadrilateral and diagonal == "crossed":
        dxy = np.pi/nr
        Lxy = 2*np.pi
        extra_uv = np.linspace(dxy, Lxy - dxy, nr, dtype=np.double)
        extra_xy = radius*np.column_stack((np.cos(extra_uv),
                                           np.sin(extra_uv)))
        dz = 1 * 0.5 / nl
        extra_z = depth*np.linspace(dz, 1 - dz, nl).reshape(-1, 1)
        extras = np.asarray(np.column_stack((np.tile(extra_xy, (nl, 1)),
                                             np.tile(extra_z, (1, nr)).reshape(-1, 1))),
                            dtype=np.double)
        origvertices = vertices
        vertices = np.vstack([vertices, extras])
        #
        # 2-----3
        # | \ / |
        # |  4  |
        # | / \ |
        # 0-----1

        offset = np.arange(nl, dtype=np.int32)*nr
        origquads = np.row_stack(tuple(ring_cells + i for i in offset))
        cells = np.zeros((origquads.shape[0]*4, 3), dtype=np.int32)
        cellidx = 0
        newvertices = range(len(origvertices), len(origvertices) + len(extras))
        for (origquad, extravertex) in zip(origquads, newvertices):
            cells[cellidx + 0, :] = [origquad[0], origquad[1], extravertex]
            cells[cellidx + 1, :] = [origquad[0], origquad[3], extravertex]
            cells[cellidx + 2, :] = [origquad[3], origquad[2], extravertex]
            cells[cellidx + 3, :] = [origquad[2], origquad[1], extravertex]
            cellidx += 4

    else:
        offset = np.arange(nl, dtype=np.int32)*nr
        cells = np.row_stack(tuple(ring_cells + i for i in offset))
        if not quadrilateral:
            if diagonal == "left":
                idx = [0, 1, 3, 1, 2, 3]
            elif diagonal == "right":
                idx = [0, 1, 2, 0, 2, 3]
            else:
                raise ValueError("Unrecognised value for diagonal '%r'", diagonal)
            # two cells per cell above...
            cells = cells[:, idx].reshape(-1, 3)

    if longitudinal_direction == "x":
        rotation = np.asarray([[0, 0, 1],
                               [0, 1, 0],
                               [-1, 0, 0]], dtype=np.double)
        vertices = np.dot(vertices, rotation.T)
    elif longitudinal_direction == "y":
        rotation = np.asarray([[1, 0, 0],
                               [0, 0, 1],
                               [0, -1, 0]], dtype=np.double)
        vertices = np.dot(vertices, rotation.T)
    elif longitudinal_direction != "z":
        raise ValueError("Unknown longitudinal direction '%s'" % longitudinal_direction)
    plex = mesh._from_cell_list(2, cells, vertices, comm)

    plex.createLabel(dmplex.FACE_SETS_LABEL)
    plex.markBoundaryFaces("boundary_faces")
    coords = plex.getCoordinates()
    coord_sec = plex.getCoordinateSection()
    if plex.getStratumSize("boundary_faces", 1) > 0:
        boundary_faces = plex.getStratumIS("boundary_faces", 1).getIndices()
        eps = depth/(2*nl)
        for face in boundary_faces:
            face_coords = plex.vecGetClosure(coord_sec, coords, face)
            # index of x/y/z coordinates of the face element
            axis_ix = {"x": 0, "y": 1, "z": 2}
            i = axis_ix[longitudinal_direction]
            j = i + 3
            if abs(face_coords[i]) < eps and abs(face_coords[j]) < eps:
                # bottom of cylinder
                plex.setLabelValue(dmplex.FACE_SETS_LABEL, face, 1)
            if abs(face_coords[i] - depth) < eps and abs(face_coords[j] - depth) < eps:
                # top of cylinder
                plex.setLabelValue(dmplex.FACE_SETS_LABEL, face, 2)

    m = mesh.Mesh(plex, dim=3, reorder=reorder, distribution_parameters=distribution_parameters)
    return m


def PartiallyPeriodicRectangleMesh(nx, ny, Lx, Ly, direction="x", quadrilateral=False,
                                   reorder=None, distribution_parameters=None, diagonal=None, comm=COMM_WORLD):
    """Generates RectangleMesh that is periodic in the x or y direction.

    :arg nx: The number of cells in the x direction
    :arg ny: The number of cells in the y direction
    :arg Lx: The extent in the x direction
    :arg Ly: The extent in the y direction
    :kwarg direction: The direction of the periodicity (default x).
    :kwarg quadrilateral: (optional), creates quadrilateral mesh, defaults to False
    :kwarg reorder: (optional), should the mesh be reordered
    :kwarg diagonal: (optional), one of ``"crossed"``, ``"left"``, ``"right"``. ``"left"`` is the default.
        Not valid for quad meshes.
    :kwarg comm: Optional communicator to build the mesh on (defaults to
        COMM_WORLD).

    If direction == "x" the boundary edges in this mesh are numbered as follows:

    * 1: plane y == 0
    * 2: plane y == Ly

    If direction == "y" the boundary edges are:

    * 1: plane x == 0
    * 2: plane x == Lx
    """

    if direction not in ("x", "y"):
        raise ValueError("Unsupported periodic direction '%s'" % direction)

    # handle x/y directions: na, La are for the periodic axis
    na, nb, La, Lb = nx, ny, Lx, Ly
    if direction == "y":
        na, nb, La, Lb = ny, nx, Ly, Lx

    if na < 3:
        raise ValueError("2D periodic meshes with fewer than 3 \
cells in each direction are not currently supported")

    m = CylinderMesh(na, nb, 1.0, 1.0, longitudinal_direction="z",
                     quadrilateral=quadrilateral, reorder=reorder,
                     distribution_parameters=distribution_parameters,
                     diagonal=diagonal, comm=comm)
    coord_family = 'DQ' if quadrilateral else 'DG'
    cell = 'quadrilateral' if quadrilateral else 'triangle'
    coord_fs = VectorFunctionSpace(m, FiniteElement(coord_family, cell, 1, variant="equispaced"), dim=2)
    old_coordinates = m.coordinates
    new_coordinates = Function(coord_fs)

    # make x-periodic mesh
    # unravel x coordinates like in periodic interval
    # set y coordinates to z coordinates
    domain = "{[i, j]: 0 <= i < old_coords.dofs and 0 <= j < new_coords.dofs}"
    instructions = """
    <float64> Y = 0
    <float64> pi = 3.141592653589793
    for i
        Y = Y + creal(old_coords[i, 1])
    end
    for j
<<<<<<< HEAD
        new_coords[j, 0] = atan2(creal(old_coords[j, 1]), creal(old_coords[j, 0])) / (pi* 2)
        new_coords[j, 0] = if(creal(new_coords[j, 0]) < 0, new_coords[j, 0] + 1, new_coords[j, 0])
        new_coords[j, 0] = if(new_coords[j, 0] == 0 and Y < 0, 1, new_coords[j, 0])
=======
        new_coords[j, 0] = atan2(old_coords[j, 1], old_coords[j, 0]) / (pi* 2)
        new_coords[j, 0] = new_coords[j, 0] + 1 if new_coords[j, 0] < 0 else new_coords[j, 0]
        new_coords[j, 0] = 1 if new_coords[j, 0] == 0 and Y < 0 else new_coords[j, 0]
>>>>>>> a7383a4f
        new_coords[j, 0] = new_coords[j, 0] * Lx[0]
        new_coords[j, 1] = old_coords[j, 2] * Ly[0]
    end
    """


    cLx = Constant(La)
    cLy = Constant(Lb)

    par_loop((domain, instructions), dx,
             {"new_coords": (new_coordinates, WRITE),
              "old_coords": (old_coordinates, READ),
              "Lx": (cLx, READ),
              "Ly": (cLy, READ)},
             is_loopy_kernel=True)

    if direction == "y":
        # flip x and y coordinates
        operator = np.asarray([[0, 1],
                               [1, 0]])
        new_coordinates.dat.data[:] = np.dot(new_coordinates.dat.data, operator.T)

    return mesh.Mesh(new_coordinates)<|MERGE_RESOLUTION|>--- conflicted
+++ resolved
@@ -6,16 +6,9 @@
 from pyop2.datatypes import IntType
 
 from firedrake import VectorFunctionSpace, Function, Constant, \
-<<<<<<< HEAD
-    par_loop, dx, WRITE, READ, interpolate, mesh, dmplex, function, \
-    functionspace, utils
-=======
-    par_loop, dx, WRITE, READ, interpolate, FiniteElement, interval
+    par_loop, dx, WRITE, READ, interpolate, mesh, function, \
+    functionspace, utils, FiniteElement, interval
 from firedrake.cython import dmplex
-from firedrake import mesh
-from firedrake import function
-from firedrake import functionspace
->>>>>>> a7383a4f
 
 
 __all__ = ['IntervalMesh', 'UnitIntervalMesh',
@@ -118,15 +111,9 @@
     instructions = """
     <float64> eps = 1e-12
     <float64> pi = 3.141592653589793
-<<<<<<< HEAD
     <float64> a = atan2(creal(old_coords[0, 1]), creal(old_coords[0, 0])) / (2*pi)
     <float64> b = atan2(creal(old_coords[1, 1]), creal(old_coords[1, 0])) / (2*pi)
-    <int32> swap = if(a >= b, 1, 0)
-=======
-    <float64> a = atan2(old_coords[0, 1], old_coords[0, 0]) / (2*pi)
-    <float64> b = atan2(old_coords[1, 1], old_coords[1, 0]) / (2*pi)
     <int32> swap = 1 if a >= b else 0
->>>>>>> a7383a4f
     <float64> aa = fmin(a, b)
     <float64> bb = fmax(a, b)
     <float64> bb_abs = fabs(bb)
@@ -537,27 +524,15 @@
     for j
         <float64> phi = atan2(creal(old_coords[j, 1]), creal(old_coords[j, 0]))
         <float64> _phi = fabs(sin(phi))
-<<<<<<< HEAD
         <double> _theta_1 = atan2(creal(old_coords[j, 2]), creal(old_coords[j, 1]) / sin(phi) - 1)
         <double> _theta_2 = atan2(creal(old_coords[j, 2]), creal(old_coords[j, 0]) / cos(phi) - 1)
-        <float64> theta = if(_phi > bigeps, _theta_1, _theta_2)
-        new_coords[j, 0] = phi / (2 * pi)
-        new_coords[j, 0] = if(creal(new_coords[j, 0]) < -eps, new_coords[j, 0] + 1, new_coords[j, 0])
-=======
-        <double> _theta_1 = atan2(old_coords[j, 2], old_coords[j, 1] / sin(phi) - 1)
-        <double> _theta_2 = atan2(old_coords[j, 2], old_coords[j, 0] / cos(phi) - 1)
         <float64> theta = _theta_1 if _phi > bigeps else _theta_2
         new_coords[j, 0] = phi / (2 * pi)
-        new_coords[j, 0] = new_coords[j, 0] + 1 if new_coords[j, 0] < -eps else new_coords[j, 0]
->>>>>>> a7383a4f
+        new_coords[j, 0] = new_coords[j, 0] + 1 if creal(new_coords[j, 0]) < -eps else new_coords[j, 0]
         <float64> _nc_abs = fabs(new_coords[j, 0])
         new_coords[j, 0] = 1 if _nc_abs < eps and Y < 0 else new_coords[j, 0]
         new_coords[j, 1] = theta / (2 * pi)
-<<<<<<< HEAD
-        new_coords[j, 1] = if(creal(new_coords[j, 1]) < -eps, new_coords[j, 1] + 1, new_coords[j, 1])
-=======
-        new_coords[j, 1] = new_coords[j, 1] + 1 if new_coords[j, 1] < -eps else new_coords[j, 1]
->>>>>>> a7383a4f
+        new_coords[j, 1] = new_coords[j, 1] + 1 if creal(new_coords[j, 1]) < -eps else new_coords[j, 1]
         _nc_abs = fabs(new_coords[j, 1])
         new_coords[j, 1] = 1 if _nc_abs < eps and Z < 0 else new_coords[j, 1]
         new_coords[j, 0] = new_coords[j, 0] * Lx[0]
@@ -1453,15 +1428,9 @@
         Y = Y + creal(old_coords[i, 1])
     end
     for j
-<<<<<<< HEAD
         new_coords[j, 0] = atan2(creal(old_coords[j, 1]), creal(old_coords[j, 0])) / (pi* 2)
-        new_coords[j, 0] = if(creal(new_coords[j, 0]) < 0, new_coords[j, 0] + 1, new_coords[j, 0])
-        new_coords[j, 0] = if(new_coords[j, 0] == 0 and Y < 0, 1, new_coords[j, 0])
-=======
-        new_coords[j, 0] = atan2(old_coords[j, 1], old_coords[j, 0]) / (pi* 2)
-        new_coords[j, 0] = new_coords[j, 0] + 1 if new_coords[j, 0] < 0 else new_coords[j, 0]
-        new_coords[j, 0] = 1 if new_coords[j, 0] == 0 and Y < 0 else new_coords[j, 0]
->>>>>>> a7383a4f
+        new_coords[j, 0] = new_coords[j, 0] + 1 if creal(new_coords[j, 0]) < 0 else new_coords[j, 0]
+        new_coords[j, 0] = 1 if (creal(new_coords[j, 0]) == 0 and Y < 0) else new_coords[j, 0]
         new_coords[j, 0] = new_coords[j, 0] * Lx[0]
         new_coords[j, 1] = old_coords[j, 2] * Ly[0]
     end
