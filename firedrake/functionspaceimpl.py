r"""
This module provides the implementations of :class:`~.FunctionSpace`
and :class:`~.MixedFunctionSpace` objects, along with some utility
classes for attaching extra information to instances of these.
"""

from collections import OrderedDict

import functools
import numpy

import finat
import ufl

from pyop2 import op2
from pyop2.datatypes import IntType
from pyop2.utils import as_tuple
from tsfc.finatinterface import create_element

from firedrake import dmhooks, utils
from firedrake.functionspacedata import get_shared_data
from firedrake.petsc import PETSc


class WithGeometry(ufl.FunctionSpace):
    r"""Attach geometric information to a :class:`~.FunctionSpace`.

    Function spaces on meshes with different geometry but the same
    topology can share data, except for their UFL cell.  This class
    facilitates that.

    Users should not instantiate a :class:`WithGeometry` object
    explicitly except in a small number of cases.

    :arg function_space: The topological function space to attach
        geometry to.
    :arg mesh: The mesh with geometric information to use.
    """
    def __init__(self, function_space, mesh):
        function_space = function_space.topological
        assert mesh.topology is function_space.mesh()
        assert mesh.topology is not mesh

        element = function_space.ufl_element().reconstruct(cell=mesh.ufl_cell())
        super(WithGeometry, self).__init__(mesh, element)
        self.topological = function_space

        if function_space.parent is not None:
            self.parent = WithGeometry(function_space.parent, mesh)
        else:
            self.parent = None

    @utils.cached_property
    def _split(self):
        return tuple(WithGeometry(subspace, self.mesh())
                     for subspace in self.topological.split())

    mesh = ufl.FunctionSpace.ufl_domain

    @utils.cached_property
    def _ad_parent_space(self):
        return self.parent

    def ufl_function_space(self):
        r"""The :class:`~ufl.classes.FunctionSpace` this object represents."""
        return self

    def ufl_cell(self):
        r"""The :class:`~ufl.classes.Cell` this FunctionSpace is defined on."""
        return self.ufl_domain().ufl_cell()

    @PETSc.Log.EventDecorator()
    def split(self):
        r"""Split into a tuple of constituent spaces."""
        return self._split

    @utils.cached_property
    def _components(self):
        if len(self) == 1:
            return tuple(WithGeometry(self.topological.sub(i), self.mesh())
                         for i in range(self.value_size))
        else:
            return self._split

    @PETSc.Log.EventDecorator()
    def sub(self, i):
        if len(self) == 1:
            bound = self.value_size
        else:
            bound = len(self)
        if i < 0 or i >= bound:
            raise IndexError("Invalid component %d, not in [0, %d)" % (i, bound))
        return self._components[i]

    @utils.cached_property
    def dm(self):
        dm = self._dm()
        dmhooks.set_function_space(dm, self)
        return dm

    @property
    def num_work_functions(self):
        r"""The number of checked out work functions."""
        from firedrake.functionspacedata import get_work_function_cache
        cache = get_work_function_cache(self.mesh(), self.ufl_element())
        return sum(cache.values())

    @property
    def max_work_functions(self):
        r"""The maximum number of work functions this :class:`FunctionSpace` supports.

        See :meth:`get_work_function` for obtaining work functions."""
        from firedrake.functionspacedata import get_max_work_functions
        return get_max_work_functions(self)

    @max_work_functions.setter
    def max_work_functions(self, val):
        r"""Set the number of work functions this :class:`FunctionSpace` supports.

        :arg val: The new maximum number of work functions.
        :raises ValueError: if the provided value is smaller than the
            number of currently checked out work functions.
            """
        # Clear cache
        from firedrake.functionspacedata import get_work_function_cache, set_max_work_functions
        cache = get_work_function_cache(self.mesh(), self.ufl_element())
        if val < len(cache):
            for k in list(cache.keys()):
                if not cache[k]:
                    del cache[k]
            if val < len(cache):
                raise ValueError("Can't set work function cache smaller (%d) than current checked out functions (%d)" %
                                 (val, len(cache)))
        set_max_work_functions(self, val)

    def get_work_function(self, zero=True):
        r"""Get a temporary work :class:`~.Function` on this :class:`FunctionSpace`.

        :arg zero: Should the :class:`~.Function` be guaranteed zero?
            If ``zero`` is ``False`` the returned function may or may
            not be zeroed, and the user is responsible for appropriate
            zeroing.

        :raises ValueError: if :attr:`max_work_functions` are already
            checked out.

        .. note ::

            This method is intended to be used for short-lived work
            functions, if you actually need a function for general
            usage use the :class:`~.Function` constructor.

            When you are finished with the work function, you should
            restore it to the pool of available functions with
            :meth:`restore_work_function`.

        """
        from firedrake.functionspacedata import get_work_function_cache
        cache = get_work_function_cache(self.mesh(), self.ufl_element())
        for function in cache.keys():
            # Check if we've got a free work function available
            out = cache[function]
            if not out:
                cache[function] = True
                if zero:
                    function.dat.zero()
                return function
        if len(cache) == self.max_work_functions:
            raise ValueError("Can't check out more than %d work functions." %
                             self.max_work_functions)
        from firedrake import Function
        function = Function(self)
        cache[function] = True
        return function

    def restore_work_function(self, function):
        r"""Restore a work function obtained with :meth:`get_work_function`.

        :arg function: The work function to restore
        :raises ValueError: if the provided function was not obtained
            with :meth:`get_work_function` or it has already been restored.

        .. warning::

           This does *not* invalidate the name in the calling scope,
           it is the user's responsibility not to use a work function
           after restoring it.
        """
        from firedrake.functionspacedata import get_work_function_cache
        cache = get_work_function_cache(self.mesh(), self.ufl_element())
        try:
            out = cache[function]
        except KeyError:
            raise ValueError("Function %s is not a work function" % function)

        if not out:
            raise ValueError("Function %s is not checked out, cannot restore" % function)
        cache[function] = False

    def __eq__(self, other):
        try:
            return self.topological == other.topological and \
                self.mesh() is other.mesh()
        except AttributeError:
            return False

    def __ne__(self, other):
        return not self.__eq__(other)

    def __hash__(self):
        return hash((self.mesh(), self.topological))

    def __len__(self):
        return len(self.topological)

    def __repr__(self):
        return "WithGeometry(%r, %r)" % (self.topological, self.mesh())

    def __str__(self):
        return "WithGeometry(%s, %s)" % (self.topological, self.mesh())

    def __iter__(self):
        return iter(self._split)

    def __getitem__(self, i):
        return self._split[i]

    def __mul__(self, other):
        r"""Create a :class:`.MixedFunctionSpace` composed of this
        :class:`.FunctionSpace` and other"""
        from firedrake.functionspace import MixedFunctionSpace
        return MixedFunctionSpace((self, other))

    def __getattr__(self, name):
        val = getattr(self.topological, name)
        setattr(self, name, val)
        return val

    def __dir__(self):
        current = super(WithGeometry, self).__dir__()
        return list(OrderedDict.fromkeys(dir(self.topological) + current))

    def boundary_nodes(self, sub_domain):
        r"""Return the boundary nodes for this :class:`~.WithGeometry`.

        :arg sub_domain: the mesh marker selecting which subset of facets to consider.
        :returns: A numpy array of the unique function space nodes on
           the selected portion of the boundary.

        See also :class:`~.DirichletBC` for details of the arguments.
        """
        # Have to replicate the definition from FunctionSpace because
        # we want to access the DM on the WithGeometry object.
        return self._shared_data.boundary_nodes(self, sub_domain)

    def collapse(self):
        return type(self)(self.topological.collapse(), self.mesh())


class FunctionSpace(object):
    r"""A representation of a function space.

    A :class:`FunctionSpace` associates degrees of freedom with
    topological mesh entities.  The degree of freedom mapping is
    determined from the provided element.

    :arg mesh: The :func:`~.Mesh` to build the function space on.
    :arg element: The :class:`~ufl.classes.FiniteElementBase` describing the
        degrees of freedom.
    :kwarg name: An optional name for this :class:`FunctionSpace`,
        useful for later identification.

    The element can be a essentially any
    :class:`~ufl.classes.FiniteElementBase`, except for a
    :class:`~ufl.classes.MixedElement`, for which one should use the
    :class:`MixedFunctionSpace` constructor.

    To determine whether the space is scalar-, vector- or
    tensor-valued, one should inspect the :attr:`rank` of the
    resulting object.  Note that function spaces created on
    *intrinsically* vector-valued finite elements (such as the
    Raviart-Thomas space) have ``rank`` 0.

    .. warning::

       Users should not build a :class:`FunctionSpace` directly, instead
       they should use the utility :func:`~.FunctionSpace` function,
       which provides extra error checking and argument sanitising.

    """
    @PETSc.Log.EventDecorator()
    def __init__(self, mesh, element, name=None):
        super(FunctionSpace, self).__init__()
        if type(element) is ufl.MixedElement:
            raise ValueError("Can't create FunctionSpace for MixedElement")
        finat_element = create_element(element)
        if isinstance(finat_element, finat.TensorFiniteElement):
            # Retrieve scalar element
            finat_element = finat_element.base_element
        # Support foo x Real tensorproduct elements
        real_tensorproduct = False
        scalar_element = element
        if isinstance(element, (ufl.VectorElement, ufl.TensorElement)):
            scalar_element = element.sub_elements()[0]
        if isinstance(scalar_element, ufl.TensorProductElement):
            a, b = scalar_element.sub_elements()
            real_tensorproduct = b.family() == 'Real'
        # Used for reconstruction of mixed/component spaces
        self.real_tensorproduct = real_tensorproduct
        sdata = get_shared_data(mesh, finat_element, real_tensorproduct=real_tensorproduct)
        # The function space shape is the number of dofs per node,
        # hence it is not always the value_shape.  Vector and Tensor
        # element modifiers *must* live on the outside!
        if type(element) is ufl.TensorElement:
            # UFL enforces value_shape of the subelement to be empty
            # on a TensorElement.
            # The number of "free" dofs is given by reference_value_shape,
            # not value_shape due to symmetry specifications
            self.shape = element.reference_value_shape()
        elif type(element) is ufl.VectorElement:
            # First dimension of the value_shape is the VectorElement
            # shape.
            self.shape = element.value_shape()[:1]
        else:
            self.shape = ()
        self._ufl_function_space = ufl.FunctionSpace(mesh.ufl_mesh(), element)
        self._shared_data = sdata
        self._mesh = mesh

        self.rank = len(self.shape)
        r"""The rank of this :class:`FunctionSpace`.  Spaces where the
        element is scalar-valued (or intrinsically vector-valued) have
        rank zero.  Spaces built on :class:`~ufl.classes.VectorElement` or
        :class:`~ufl.classes.TensorElement` instances have rank equivalent to
        the number of components of their
        :meth:`~ufl.classes.FiniteElementBase.value_shape`."""

        self.value_size = int(numpy.prod(self.shape, dtype=int))
        r"""The total number of degrees of freedom at each function
        space node."""
        self.name = name
        r"""The (optional) descriptive name for this space."""
        self.node_set = sdata.node_set
        r"""A :class:`pyop2.Set` representing the function space nodes."""
        self.dof_dset = op2.DataSet(self.node_set, self.shape or 1,
                                    name="%s_nodes_dset" % self.name)
        r"""A :class:`pyop2.DataSet` representing the function space
        degrees of freedom."""

        self.comm = self.node_set.comm
        self.finat_element = finat_element
        self.extruded = sdata.extruded
        self.offset = sdata.offset
        self.cell_boundary_masks = sdata.cell_boundary_masks
        self.interior_facet_boundary_masks = sdata.interior_facet_boundary_masks

    # These properties are overridden in ProxyFunctionSpaces, but are
    # provided by FunctionSpace so that we don't have to special case.
    index = None
    r"""The position of this space in its parent
    :class:`MixedFunctionSpace`, or ``None``."""

    parent = None
    r"""The parent space if this space was extracted from one, or ``None``."""

    component = None
    r"""The component of this space in its parent VectorElement space, or
    ``None``."""

    def __eq__(self, other):
        if not isinstance(other, FunctionSpace):
            return False
        # FIXME: Think harder about equality
        return self.mesh() is other.mesh() and \
            self.dof_dset is other.dof_dset and \
            self.ufl_element() == other.ufl_element() and \
            self.component == other.component

    def __ne__(self, other):
        return not self.__eq__(other)

    def __hash__(self):
        return hash((self.mesh(), self.dof_dset, self.ufl_element()))

    @utils.cached_property
    def _ad_parent_space(self):
        return self.parent

    @utils.cached_property
    def dm(self):
        r"""A PETSc DM describing the data layout for this FunctionSpace."""
        dm = self._dm()
        dmhooks.set_function_space(dm, self)
        return dm

    def _dm(self):
        from firedrake.mg.utils import get_level
        dm = self.dof_dset.dm
        _, level = get_level(self.mesh())
        dmhooks.attach_hooks(dm, level=level,
                             sf=self.mesh().topology_dm.getPointSF(),
                             section=self._shared_data.global_numbering)
        # Remember the function space so we can get from DM back to FunctionSpace.
        dmhooks.set_function_space(dm, self)
        return dm

    @utils.cached_property
    def _ises(self):
        return self.dof_dset.field_ises

    @utils.cached_property
    def cell_node_list(self):
        r"""A numpy array mapping mesh cells to function space nodes."""
        return self._shared_data.entity_node_lists[self.mesh().cell_set]

    @utils.cached_property
    def topological(self):
        r"""Function space on a mesh topology."""
        return self

    #mesh = ufl.TopologicalFunctionSpace.ufl_domain

    def mesh(self):
        return self._mesh

    def ufl_element(self):
        r"""The :class:`~ufl.classes.FiniteElementBase` associated with this space."""
        return self.ufl_function_space().ufl_element()

    def ufl_function_space(self):
        r"""The :class:`~ufl.classes.FunctionSpace` associated with this space."""
        return self._ufl_function_space

    def __len__(self):
        return 1

    def __iter__(self):
        yield self

    def __repr__(self):
        return "FunctionSpace(%r, %r, name=%r)" % (self.mesh(),
                                                   self.ufl_element(),
                                                   self.name)

    def __str__(self):
        return "FunctionSpace(%s, %s, name=%s)" % (self.mesh(),
                                                   self.ufl_element(),
                                                   self.name)

    def split(self):
        r"""Split into a tuple of constituent spaces."""
        return (self, )

    def __getitem__(self, i):
        r"""Return the ith subspace."""
        if i != 0:
            raise IndexError("Only index 0 supported on a FunctionSpace")
        return self

    @utils.cached_property
    def _components(self):
        return tuple(ComponentFunctionSpace(self, i) for i in range(self.value_size))

    def sub(self, i):
        r"""Return a view into the ith component."""
        if self.rank == 0:
            assert i == 0
            return self
        return self._components[i]

    def __mul__(self, other):
        r"""Create a :class:`.MixedFunctionSpace` composed of this
        :class:`.FunctionSpace` and other"""
        from firedrake.functionspace import MixedFunctionSpace
        return MixedFunctionSpace((self, other))

    @utils.cached_property
    def node_count(self):
        r"""The number of nodes (includes halo nodes) of this function space on
        this process.  If the :class:`FunctionSpace` has :attr:`rank` 0, this
        is equal to the :attr:`dof_count`, otherwise the :attr:`dof_count` is
        :attr:`dim` times the :attr:`node_count`."""
        return self.node_set.total_size

    @utils.cached_property
    def dof_count(self):
        r"""The number of degrees of freedom (includes halo dofs) of this
        function space on this process. Cf. :attr:`node_count`."""
        return self.node_count*self.value_size

    def dim(self):
        r"""The global number of degrees of freedom for this function space.

        See also :attr:`dof_count` and :attr:`node_count`."""
        return self.dof_dset.layout_vec.getSize()

    def make_dat(self, val=None, valuetype=None, name=None):
        r"""Return a newly allocated :class:`pyop2.Dat` defined on the
        :attr:`dof_dset` of this :class:`.Function`."""
        return op2.Dat(self.dof_dset, val, valuetype, name)

    def cell_node_map(self):
        r"""Return the :class:`pyop2.Map` from cels to
        function space nodes."""
        sdata = self._shared_data
        return sdata.get_map(self,
                             self.mesh().cell_set,
                             self.finat_element.space_dimension(),
                             "cell_node",
                             self.offset)

    def interior_facet_node_map(self):
        r"""Return the :class:`pyop2.Map` from interior facets to
        function space nodes."""
        sdata = self._shared_data
        offset = self.cell_node_map().offset
        if offset is not None:
            offset = numpy.append(offset, offset)
        return sdata.get_map(self,
                             self.mesh().interior_facets.set,
                             2*self.finat_element.space_dimension(),
                             "interior_facet_node",
                             offset)

    def exterior_facet_node_map(self):
        r"""Return the :class:`pyop2.Map` from exterior facets to
        function space nodes."""
        sdata = self._shared_data
        return sdata.get_map(self,
                             self.mesh().exterior_facets.set,
                             self.finat_element.space_dimension(),
                             "exterior_facet_node",
                             self.offset)

    def nodes(self, name="cell", derivative_order=None):
        r"""Return the boundary nodes for this :class:`~.FunctionSpace`.

        :arg name: the entity name to extract nodes associated with.
        :arg derivative_order: the derivative order to extract nodes of;
           this should only be set when using the following elements:
           * Hermite
           *...
        :returns: A numpy array of nodes of interest.
        """
        #check doc string
        if name == "cell":
            entity_set = self.mesh().cell_set
        elif name == "interior_facet":
            entity_set = self.mesh().interior_facets.set
        elif name == "exterior_facet":
            entity_set = self.mesh().exterior_facets.set
        else:
            raise TypeError("Unknown entity name.")
        if derivative_order is None:
            node_list = self._shared_data.entity_node_lists[entity_set]
        else:
            node_list = self._shared_data.entity_node_lists_per_derivative_order[derivative_order][entity_set]
        return numpy.unique(node_list[:])

    def node_subset(self, name="cell", derivative_order=None):
        r"""Return the :class:`op2.Subset` for the `name` nodes of derivative order `derivative_order`.

        :arg name: the entity name.
        :arg derivative_order: the derivative order of interrest;
           this should only be set when using the following elements:
           * Hermite
           *...
        :returns: A :class:`op2.Subset`.
        """
        nodes = self.nodes(name=name, derivative_order=derivative_order)
        return op2.Subset(self.node_set, nodes)

    def boundary_nodes(self, sub_domain):
        r"""Return the boundary nodes for this :class:`~.FunctionSpace`.

        :arg sub_domain: the mesh marker selecting which subset of facets to consider.
        :returns: A numpy array of the unique function space nodes on
           the selected portion of the boundary.

        See also :class:`~.DirichletBC` for details of the arguments.
        """
        return self._shared_data.boundary_nodes(self, sub_domain)

<<<<<<< HEAD
    def boundary_node_subset(self, sub_domain):
        r"""Return the :class:`op2.Subset` for the boundary_nodes.

        :arg sub_domain: the mesh marker selecting which subset of facets to consider.
        :returns: A :class:`op2.Subset` associated with the boundary_nodes.
        """
        if isinstance(sub_domain, str):
            nodes = self.boundary_nodes(sub_domain)
        else:
            # Convert int to tuple
            sub_domain = as_tuple(sub_domain)
            sub_domain = [as_tuple(s) for s in sub_domain]
            nodes = []
            for s in sub_domain:
                # s is of one of the following formats:
                # facet: (i, )
                # edge: (i, j)
                # vertex: (i, j, k)

                # take intersection of facet nodes, and add it to nodes
                # TODO: Agry. Do this with plex instead of numpy.
                nodes1 = []
                for ss in s:
                    # intersection of facets
                    nodes1.append(self.boundary_nodes(ss))
                nodes1 = functools.reduce(numpy.intersect1d, nodes1)
                nodes.append(nodes1)
            nodes = numpy.concatenate(tuple(nodes))
        return op2.Subset(self.node_set, nodes)

    def subdomain_intersection_subset(self, subdomains):
        intersects = []
        nsubdomains = len(subdomains)
        for i in range(nsubdomains):
            for j in range(i + 1, nsubdomains):
                a = self.boundary_node_subset(subdomains[i])
                b = self.boundary_node_subset(subdomains[j])
                intersects.append(a.intersection(b))
        if intersects:
            return functools.reduce(lambda a, b: a.union(b), intersects)
        else:
            return op2.Subset(self.node_set, numpy.empty(0, dtype=IntType))

=======
    @PETSc.Log.EventDecorator()
>>>>>>> 0e13a8fe
    def local_to_global_map(self, bcs, lgmap=None):
        r"""Return a map from process local dof numbering to global dof numbering.

        If BCs is provided, mask out those dofs which match the BC nodes."""
        # Caching these things is too complicated, since it depends
        # not just on the bcs, but also the parent space, and anything
        # this space has been recursively split out from [e.g. inside
        # fieldsplit]
        if bcs is None or len(bcs) == 0:
            return lgmap or self.dof_dset.lgmap
        for bc in bcs:
            fs = bc.function_space()
            while fs.component is not None and fs.parent is not None:
                fs = fs.parent
            if fs.topological != self.topological:
                raise RuntimeError("DirichletBC defined on a different FunctionSpace!")
        unblocked = any(bc.function_space().component is not None
                        for bc in bcs)
        if lgmap is None:
            lgmap = self.dof_dset.lgmap
            if unblocked:
                indices = lgmap.indices.copy()
                bsize = 1
            else:
                indices = lgmap.block_indices.copy()
                bsize = lgmap.getBlockSize()
                assert bsize == self.value_size
        else:
            # MatBlock case, LGMap is already unrolled.
            indices = lgmap.block_indices.copy()
            bsize = lgmap.getBlockSize()
            unblocked = True
        nodes = []
        for bc in bcs:
            if bc.function_space().component is not None:
                nodes.append(bc.nodes * self.value_size
                             + bc.function_space().component)
            elif unblocked:
                tmp = bc.nodes * self.value_size
                for i in range(self.value_size):
                    nodes.append(tmp + i)
            else:
                nodes.append(bc.nodes)
        nodes = numpy.unique(numpy.concatenate(nodes))
        indices[nodes] = -1
        return PETSc.LGMap().create(indices, bsize=bsize, comm=lgmap.comm)

    def collapse(self):
        from firedrake import FunctionSpace
        return FunctionSpace(self.mesh(), self.ufl_element())


class MixedFunctionSpace(object):
    r"""A function space on a mixed finite element.

    This is essentially just a bag of individual
    :class:`FunctionSpace` objects.

    :arg spaces: The constituent spaces.
    :kwarg name: An optional name for the mixed space.

    .. warning::

       Users should not build a :class:`MixedFunctionSpace` directly,
       but should instead use the functional interface provided by
       :func:`.MixedFunctionSpace`.
    """
    def __init__(self, spaces, name=None):
        super(MixedFunctionSpace, self).__init__()
        self._spaces = tuple(IndexedFunctionSpace(i, s, self)
                             for i, s in enumerate(spaces))
        mesh, = set(s.mesh() for s in spaces)
        self._ufl_function_space = ufl.FunctionSpace(mesh.ufl_mesh(),
                                                     ufl.MixedElement(*[s.ufl_element() for s in spaces]))
        self.name = name or "_".join(str(s.name) for s in spaces)
        self._subspaces = {}
        self._mesh = mesh
        self.comm = self.node_set.comm

    # These properties are so a mixed space can behave like a normal FunctionSpace.
    index = None
    component = None
    parent = None
    rank = 1

    #mesh = ufl.TopologicalFunctionSpace.ufl_domain

    def mesh(self):
        return self._mesh

    @property
    def topological(self):
        r"""Function space on a mesh topology."""
        return self

    def ufl_element(self):
        r"""The :class:`~ufl.classes.MixedElement` associated with this space."""
        return self.ufl_function_space().ufl_element()

    def ufl_function_space(self):
        r"""The :class:`~ufl.classes.FunctionSpace` associated with this space."""
        return self._ufl_function_space

    def __eq__(self, other):
        if not isinstance(other, MixedFunctionSpace):
            return False
        return all(s == o for s, o in zip(self, other))

    def __ne__(self, other):
        return not self.__eq__(other)

    def __hash__(self):
        return hash(tuple(self))

    def split(self):
        r"""The list of :class:`FunctionSpace`\s of which this
        :class:`MixedFunctionSpace` is composed."""
        return self._spaces

    def sub(self, i):
        r"""Return the `i`th :class:`FunctionSpace` in this
        :class:`MixedFunctionSpace`."""
        return self._spaces[i]

    def num_sub_spaces(self):
        r"""Return the number of :class:`FunctionSpace`\s of which this
        :class:`MixedFunctionSpace` is composed."""
        return len(self)

    def __len__(self):
        r"""Return the number of :class:`FunctionSpace`\s of which this
        :class:`MixedFunctionSpace` is composed."""
        return len(self._spaces)

    def __getitem__(self, i):
        r"""Return the `i`th :class:`FunctionSpace` in this
        :class:`MixedFunctionSpace`."""
        return self._spaces[i]

    def __iter__(self):
        return iter(self._spaces)

    def __repr__(self):
        return "MixedFunctionSpace(%s, name=%r)" % \
            (", ".join(repr(s) for s in self), self.name)

    def __str__(self):
        return "MixedFunctionSpace(%s)" % ", ".join(str(s) for s in self)

    @utils.cached_property
    def value_size(self):
        r"""Return the sum of the :attr:`FunctionSpace.value_size`\s of the
        :class:`FunctionSpace`\s this :class:`MixedFunctionSpace` is
        composed of."""
        return sum(fs.value_size for fs in self._spaces)

    @utils.cached_property
    def node_count(self):
        r"""Return a tuple of :attr:`FunctionSpace.node_count`\s of the
        :class:`FunctionSpace`\s of which this :class:`MixedFunctionSpace` is
        composed."""
        return tuple(fs.node_count for fs in self._spaces)

    @utils.cached_property
    def dof_count(self):
        r"""Return a tuple of :attr:`FunctionSpace.dof_count`\s of the
        :class:`FunctionSpace`\s of which this :class:`MixedFunctionSpace` is
        composed."""
        return tuple(fs.dof_count for fs in self._spaces)

    def dim(self):
        r"""The global number of degrees of freedom for this function space.

        See also :attr:`dof_count` and :attr:`node_count`."""
        return self.dof_dset.layout_vec.getSize()

    @utils.cached_property
    def node_set(self):
        r"""A :class:`pyop2.MixedSet` containing the nodes of this
        :class:`MixedFunctionSpace`. This is composed of the
        :attr:`FunctionSpace.node_set`\s of the underlying
        :class:`FunctionSpace`\s this :class:`MixedFunctionSpace` is
        composed of one or (for VectorFunctionSpaces) more degrees of freedom
        are stored at each node."""
        return op2.MixedSet(s.node_set for s in self._spaces)

    @utils.cached_property
    def dof_dset(self):
        r"""A :class:`pyop2.MixedDataSet` containing the degrees of freedom of
        this :class:`MixedFunctionSpace`. This is composed of the
        :attr:`FunctionSpace.dof_dset`\s of the underlying
        :class:`FunctionSpace`\s of which this :class:`MixedFunctionSpace` is
        composed."""
        return op2.MixedDataSet(s.dof_dset for s in self._spaces)

    def cell_node_map(self):
        r"""A :class:`pyop2.MixedMap` from the :attr:`Mesh.cell_set` of the
        underlying mesh to the :attr:`node_set` of this
        :class:`MixedFunctionSpace`. This is composed of the
        :attr:`FunctionSpace.cell_node_map`\s of the underlying
        :class:`FunctionSpace`\s of which this :class:`MixedFunctionSpace` is
        composed."""
        return op2.MixedMap(s.cell_node_map() for s in self._spaces)

    def interior_facet_node_map(self):
        r"""Return the :class:`pyop2.MixedMap` from interior facets to
        function space nodes."""
        return op2.MixedMap(s.interior_facet_node_map() for s in self)

    def exterior_facet_node_map(self):
        r"""Return the :class:`pyop2.Map` from exterior facets to
        function space nodes."""
        return op2.MixedMap(s.exterior_facet_node_map() for s in self)

    def local_to_global_map(self, bcs):
        r"""Return a map from process local dof numbering to global dof numbering.

        If BCs is provided, mask out those dofs which match the BC nodes."""
        raise NotImplementedError("Not for mixed maps right now sorry!")

    def make_dat(self, val=None, valuetype=None, name=None):
        r"""Return a newly allocated :class:`pyop2.MixedDat` defined on the
        :attr:`dof_dset` of this :class:`MixedFunctionSpace`."""
        if val is not None:
            assert len(val) == len(self)
        else:
            val = [None for _ in self]
        return op2.MixedDat(s.make_dat(v, valuetype, "%s[cmpt-%d]" % (name, i))
                            for i, (s, v) in enumerate(zip(self._spaces, val)))

    @utils.cached_property
    def dm(self):
        r"""A PETSc DM describing the data layout for fieldsplit solvers."""
        dm = self._dm()
        dmhooks.set_function_space(dm, self)
        return dm

    def _dm(self):
        from firedrake.mg.utils import get_level
        dm = self.dof_dset.dm
        _, level = get_level(self.mesh())
        dmhooks.attach_hooks(dm, level=level)
        return dm

    @utils.cached_property
    def _ises(self):
        return self.dof_dset.field_ises


class ProxyFunctionSpace(FunctionSpace):
    r"""A :class:`FunctionSpace` that one can attach extra properties to.

    :arg mesh: The mesh to use.
    :arg element: The UFL element.
    :arg name: The name of the function space.

    .. warning::

       Users should not build a :class:`ProxyFunctionSpace` directly,
       it is mostly used as an internal implementation detail.
    """
    def __new__(cls, mesh, element, name=None):
        topology = mesh.topology
        self = super(ProxyFunctionSpace, cls).__new__(cls)
        #if mesh is not topology:
        #    return WithGeometry(self, mesh)
        #else:
        return self

    def __repr__(self):
        return "%sProxyFunctionSpace(%r, %r, name=%r, index=%r, component=%r)" % \
            (str(self.identifier).capitalize(),
             self.mesh(),
             self.ufl_element(),
             self.name,
             self.index,
             self.component)

    def __str__(self):
        return "%sProxyFunctionSpace(%s, %s, name=%s, index=%s, component=%s)" % \
            (str(self.identifier).capitalize(),
             self.mesh(),
             self.ufl_element(),
             self.name,
             self.index,
             self.component)

    identifier = None
    r"""An optional identifier, for debugging purposes."""

    no_dats = False
    r"""Can this proxy make :class:`pyop2.Dat` objects"""

    def make_dat(self, *args, **kwargs):
        r"""Create a :class:`pyop2.Dat`.

        :raises ValueError: if :attr:`no_dats` is ``True``.
        """
        if self.no_dats:
            raise ValueError("Can't build Function on %s function space" % self.identifier)
        return super(ProxyFunctionSpace, self).make_dat(*args, **kwargs)


def IndexedFunctionSpace(index, space, parent):
    r"""Build a new FunctionSpace that remembers it is a particular
    subspace of a :class:`MixedFunctionSpace`.

    :arg index: The index into the parent space.
    :arg space: The subspace to represent
    :arg parent: The parent mixed space.
    :returns: A new :class:`ProxyFunctionSpace` with index and parent
        set.
    """
    if space.ufl_element().family() == "Real":
        new = RealFunctionSpace(space.mesh(), space.ufl_element(), name=space.name)
    else:
        new = ProxyFunctionSpace(space.mesh(), space.ufl_element(), name=space.name)
    new.index = index
    new.parent = parent
    new.identifier = "indexed"
    return new


def ComponentFunctionSpace(parent, component):
    r"""Build a new FunctionSpace that remembers it represents a
    particular component.  Used for applying boundary conditions to
    components of a :func:`.VectorFunctionSpace` or :func:`.TensorFunctionSpace`.

    :arg parent: The parent space (a FunctionSpace with a
        VectorElement or TensorElement).
    :arg component: The component to represent.
    :returns: A new :class:`ProxyFunctionSpace` with the component set.
    """
    element = parent.ufl_element()
    assert type(element) in frozenset([ufl.VectorElement, ufl.TensorElement])
    if not (0 <= component < parent.value_size):
        raise IndexError("Invalid component %d. not in [0, %d)" %
                         (component, parent.value_size))
    new = ProxyFunctionSpace(parent.mesh(), element.sub_elements()[0], name=parent.name)
    new.identifier = "component"
    new.component = component
    new.parent = parent
    return new


class RealFunctionSpace(FunctionSpace):
    r""":class:`FunctionSpace` based on elements of family "Real". A
    :class`RealFunctionSpace` only has a single global value for the
    whole mesh.

    This class should not be directly instantiated by users. Instead,
    FunctionSpace objects will transform themselves into
    :class:`RealFunctionSpace` objects as appropriate.

    """

    finat_element = None
    rank = 0
    shape = ()
    value_size = 1

    def __init__(self, mesh, element, name):
        #ufl.TopologicalFunctionSpace.__init__(self, mesh, element)
        self._ufl_function_space = ufl.FunctionSpace(mesh.ufl_mesh(), element)
        self.name = name
        self.comm = mesh.comm
        self._mesh = mesh
        self.dof_dset = op2.GlobalDataSet(self.make_dat())
        self.node_set = self.dof_dset.set

    def __eq__(self, other):
        if not isinstance(other, RealFunctionSpace):
            return False
        # FIXME: Think harder about equality
        return self.mesh() is other.mesh() and \
            self.ufl_element() == other.ufl_element()

    def __ne__(self, other):
        return not self.__eq__(other)

    def __hash__(self):
        return hash((self.mesh(), self.ufl_element()))

    def _dm(self):
        from firedrake.mg.utils import get_level
        dm = self.dof_dset.dm
        _, level = get_level(self.mesh())
        dmhooks.attach_hooks(dm, level=level,
                             sf=self.mesh().topology_dm.getPointSF(),
                             section=None)
        # Remember the function space so we can get from DM back to FunctionSpace.
        dmhooks.set_function_space(dm, self)
        return dm

    def make_dat(self, val=None, valuetype=None, name=None):
        r"""Return a newly allocated :class:`pyop2.Global` representing the
        data for a :class:`.Function` on this space."""
        return op2.Global(self.value_size, val, valuetype, name, self.comm)

    def cell_node_map(self, bcs=None):
        ":class:`RealFunctionSpace` objects have no cell node map."
        return None

    def interior_facet_node_map(self, bcs=None):
        ":class:`RealFunctionSpace` objects have no interior facet node map."
        return None

    def exterior_facet_node_map(self, bcs=None):
        ":class:`RealFunctionSpace` objects have no exterior facet node map."
        return None

    def bottom_nodes(self):
        ":class:`RealFunctionSpace` objects have no bottom nodes."
        return None

    def top_nodes(self):
        ":class:`RealFunctionSpace` objects have no bottom nodes."
        return None

    def dim(self):
        return 1

    def local_to_global_map(self, bcs, lgmap=None):
        assert len(bcs) == 0
        return None<|MERGE_RESOLUTION|>--- conflicted
+++ resolved
@@ -581,7 +581,6 @@
         """
         return self._shared_data.boundary_nodes(self, sub_domain)
 
-<<<<<<< HEAD
     def boundary_node_subset(self, sub_domain):
         r"""Return the :class:`op2.Subset` for the boundary_nodes.
 
@@ -625,9 +624,7 @@
         else:
             return op2.Subset(self.node_set, numpy.empty(0, dtype=IntType))
 
-=======
     @PETSc.Log.EventDecorator()
->>>>>>> 0e13a8fe
     def local_to_global_map(self, bcs, lgmap=None):
         r"""Return a map from process local dof numbering to global dof numbering.
 
