from functools import lru_cache, partial
from firedrake.petsc import PETSc
from firedrake.preconditioners.base import PCBase
import firedrake.dmhooks as dmhooks
import firedrake
import numpy
import ufl
from firedrake_citations import Citations

Citations().add("Brubeck2021", """
@misc{Brubeck2021,
  title={A scalable and robust vertex-star relaxation for high-order {FEM}},
  author={Brubeck, Pablo D. and Farrell, Patrick E.},
  archiveprefix = {arXiv},
  eprint = {2107.14758},
  primaryclass = {math.NA},
  year={2021}
}
""")

__all__ = ("FDMPC",)


class FDMPC(PCBase):
    """
    A preconditioner for tensor-product elements that changes the shape
    functions so that the H^1 Riesz map is diagonalized in the interior of a
    Cartesian cell, and assembles a global sparse matrix on which other
    preconditioners, such as `ASMStarPC`, can be applied.

    Here we assume that the volume integrals in the Jacobian can be expressed as:

    inner(grad(v), alpha(grad(u)))*dx + inner(v, beta(u))*dx

    where alpha and beta are linear functions (tensor contractions).
    The sparse matrix is obtained by approximating alpha and beta by cell-wise
    constants and discarding the coefficients in alpha that couple together
    mixed derivatives and mixed components.

    For spaces that are not H^1-conforming, this preconditioner will use
    the symmetric interior-penalty DG method. The penalty coefficient can be
    provided in the application context, keyed on ``"eta"``.
    """

    _prefix = "fdm_"

    @PETSc.Log.EventDecorator("FDMInit")
    def initialize(self, pc):
        from firedrake.assemble import allocate_matrix, assemble
        from firedrake.preconditioners.pmg import prolongation_matrix_matfree
        from firedrake.preconditioners.patch import bcdofs
        Citations().register("Brubeck2021")

        prefix = pc.getOptionsPrefix()
        options_prefix = prefix + self._prefix

        appctx = self.get_appctx(pc)
        fcp = appctx.get("form_compiler_parameters")

        # Get original Jacobian form and bcs
        octx = dmhooks.get_appctx(pc.getDM())
        mat_type = octx.mat_type
        oproblem = octx._problem
        J = oproblem.J
        bcs = tuple(oproblem.bcs)

        # Transform the problem into the space with FDM shape functions
        V = J.arguments()[0].function_space()
        element = V.ufl_element()
        e_fdm = element.reconstruct(variant="fdm")

        def interp_nullspace(I, nsp):
            if not nsp:
                return nsp
            vectors = []
            for x in nsp.getVecs():
                y = I.createVecLeft()
                I.mult(x, y)
                vectors.append(y)
            if nsp.hasConstant():
                y = I.createVecLeft()
                x = I.createVecRight()
                x.set(1.0E0)
                I.mult(x, y)
                vectors.append(y)
                x.destroy()
            return PETSc.NullSpace().create(constant=False, vectors=vectors, comm=nsp.getComm())

        # Matrix-free assembly of the transformed Jacobian and its diagonal
        if element == e_fdm:
            V_fdm, J_fdm, bcs_fdm = (V, J, bcs)
            Amat, _ = pc.getOperators()
            self._ctx_ref = octx
        else:
            V_fdm = firedrake.FunctionSpace(V.mesh(), e_fdm)
            J_fdm = ufl.replace(J, {t: t.reconstruct(function_space=V_fdm) for t in J.arguments()})
            bcs_fdm = tuple(bc.reconstruct(V=V_fdm) for bc in bcs)
            self.fdm_interp = prolongation_matrix_matfree(V, V_fdm, [], bcs_fdm)
            self.A = allocate_matrix(J_fdm, bcs=bcs_fdm, form_compiler_parameters=fcp, mat_type=mat_type,
                                     options_prefix=options_prefix)
            self._assemble_A = partial(assemble, J_fdm, tensor=self.A, bcs=bcs_fdm,
                                       form_compiler_parameters=fcp, mat_type=mat_type)
            self._assemble_A()
            Amat = self.A.petscmat

            omat, _ = pc.getOperators()
            inject = prolongation_matrix_matfree(V_fdm, V, [], [])
            Amat.setNullSpace(interp_nullspace(inject, omat.getNullSpace()))
            Amat.setTransposeNullSpace(interp_nullspace(inject, omat.getTransposeNullSpace()))
            Amat.setNearNullSpace(interp_nullspace(inject, omat.getNearNullSpace()))

            self._ctx_ref = self.new_snes_ctx(pc, J_fdm, bcs_fdm, mat_type,
                                              fcp=fcp, options_prefix=options_prefix)

        self.work = firedrake.Function(V_fdm)
        self.diag = firedrake.Function(V_fdm)
        self._assemble_diag = partial(assemble, J_fdm, tensor=self.diag, bcs=bcs_fdm,
                                      diagonal=True, form_compiler_parameters=fcp, mat_type=mat_type)

        if len(bcs) > 0:
            self.bc_nodes = numpy.unique(numpy.concatenate([bcdofs(bc, ghost=False) for bc in bcs]))
        else:
            self.bc_nodes = numpy.empty(0, dtype=PETSc.IntType)

        # Assemble the FDM preconditioner with sparse local matrices
        Pmat, self._assemble_P = self.assemble_fdm_op(V_fdm, J_fdm, bcs_fdm, appctx)
        self._assemble_P()
        Pmat.setNullSpace(Amat.getNullSpace())
        Pmat.setTransposeNullSpace(Amat.getTransposeNullSpace())
        Pmat.setNearNullSpace(Amat.getNearNullSpace())

        # Internally, we just set up a PC object that the user can configure
        # however from the PETSc command line.  Since PC allows the user to specify
        # a KSP, we can do iterative by -fdm_pc_type ksp.
        fdmpc = PETSc.PC().create(comm=pc.comm)
        fdmpc.incrementTabLevel(1, parent=pc)

        # We set a DM and an appropriate SNESContext on the constructed PC so one
        # can do e.g. multigrid or patch solves.
        fdm_dm = V_fdm.dm
        self._dm = fdm_dm

        fdmpc.setDM(fdm_dm)
        fdmpc.setOptionsPrefix(options_prefix)
        fdmpc.setOperators(A=Amat, P=Pmat)
        fdmpc.setUseAmat(True)
        self.pc = fdmpc

        with dmhooks.add_hooks(fdm_dm, self, appctx=self._ctx_ref, save=False):
            fdmpc.setFromOptions()
        # self.diagonal_scaling()

    @PETSc.Log.EventDecorator("FDMUpdate")
    def update(self, pc):
        if hasattr(self, "A"):
            self._assemble_A()
        self._assemble_P()
        # self.diagonal_scaling()

    def apply(self, pc, x, y):
        dm = self._dm
        with dmhooks.add_hooks(dm, self, appctx=self._ctx_ref):
            if hasattr(self, "fdm_interp"):
                with self.work.dat.vec as x_fdm, self.diag.dat.vec as y_fdm:
                    self.fdm_interp.multTranspose(x, x_fdm)
                    self.pc.apply(x_fdm, y_fdm)
                    self.fdm_interp.mult(y_fdm, y)
                y.array_w[self.bc_nodes] = x.array_r[self.bc_nodes]
            else:
                self.pc.apply(x, y)

    def applyTranspose(self, pc, x, y):
        dm = self._dm
        with dmhooks.add_hooks(dm, self, appctx=self._ctx_ref):
            if hasattr(self, "fdm_interp"):
                with self.work.dat.vec as x_fdm, self.diag.dat.vec as y_fdm:
                    self.fdm_interp.multTranspose(x, x_fdm)
                    self.pc.applyTranspose(x_fdm, y_fdm)
                    self.fdm_interp.mult(y_fdm, y)
                y.array_w[self.bc_nodes] = x.array_r[self.bc_nodes]
            else:
                self.pc.applyTranspose(x, y)

    def view(self, pc, viewer=None):
        super(FDMPC, self).view(pc, viewer)
        if hasattr(self, "pc"):
            viewer.printfASCII("PC to apply inverse\n")
            self.pc.view(viewer)

    def diagonal_scaling(self):
        _, P = self.pc.getOperators()
        self._assemble_diag()
        with self.diag.dat.vec as x_, self.work.dat.vec as y_:
            P.getDiagonal(y_)
            x_.pointwiseDivide(x_, y_)
            x_.sqrtabs()
            P.diagonalScale(L=x_, R=x_)

    def assemble_fdm_op(self, V, J, bcs, appctx):
        """
        Assemble the sparse preconditioner with cell-wise constant coefficients.

        :arg V: the :class:`firedrake.FunctionSpace` of the form arguments
        :arg J: the Jacobian bilinear form
        :arg bcs: an iterable of boundary conditions on V
        :arg appctx: the application context

        :returns: 2-tuple with the preconditioner :class:`PETSc.Mat` and its assembly callable
        """
        from pyop2.sparsity import get_preallocation
        from firedrake.preconditioners.pmg import get_line_elements
        try:
            line_elements = get_line_elements(V)
        except ValueError:
            raise ValueError("FDMPC does not support the element %s" % V.ufl_element())

        degree = max(e.degree() for e in line_elements)
        eta = float(appctx.get("eta", (degree+1)**2))
        quad_degree = 2*degree+1
        element = V.finat_element
        is_dg = element.entity_dofs() == element.entity_closure_dofs()

        Afdm = []  # sparse interval mass and stiffness matrices for each direction
        Dfdm = []  # tabulation of normal derivatives at the boundary for each direction
        for e in line_elements:
            Afdm[:0], Dfdm[:0] = tuple(zip(fdm_setup_ipdg(e, eta)))
            if not (e.formdegree or is_dg):
                Dfdm[0] = None

        # coefficients w.r.t. the reference values
        coefficients, self.assembly_callables = self.assemble_coef(J, quad_degree)
        # set arbitrary non-zero coefficients for preallocation
        for coef in coefficients.values():
            with coef.dat.vec as cvec:
                cvec.set(1.0E0)

        bcflags = get_weak_bc_flags(J)

        # preallocate by calling the assembly routine on a PREALLOCATOR Mat
        sizes = (V.dof_dset.layout_vec.getSizes(),)*2
        block_size = V.dof_dset.layout_vec.getBlockSize()
        prealloc = PETSc.Mat().create(comm=V.comm)
        prealloc.setType(PETSc.Mat.Type.PREALLOCATOR)
        prealloc.setSizes(sizes)
        prealloc.setUp()
        self.assemble_kron(prealloc, V, bcs, eta, coefficients, Afdm, Dfdm, bcflags)
        nnz = get_preallocation(prealloc, block_size * V.dof_dset.set.size)
        Pmat = PETSc.Mat().createAIJ(sizes, block_size, nnz=nnz, comm=V.comm)
        Pmat.setOption(PETSc.Mat.Option.NEW_NONZERO_ALLOCATION_ERR, True)
        assemble_P = partial(self.assemble_kron, Pmat, V, bcs, eta,
                             coefficients, Afdm, Dfdm, bcflags)
        prealloc.destroy()
        return Pmat, assemble_P

    def assemble_kron(self, A, V, bcs, eta, coefficients, Afdm, Dfdm, bcflags):
        """
        Assemble the stiffness matrix in the FDM basis using Kronecker products of interval matrices

        :arg A: the :class:`PETSc.Mat` to assemble
        :arg V: the :class:`firedrake.FunctionSpace` of the form arguments
        :arg bcs: an iterable of :class:`firedrake.DirichletBCs`
        :arg eta: a ``float`` penalty parameter for the symmetric interior penalty method
        :arg coefficients: a ``dict`` mapping strings to :class:`firedrake.Functions` with the form coefficients
        :arg Afdm: the list with sparse interval matrices
        :arg Dfdm: the list with normal derivatives matrices
        :arg bcflags: the :class:`numpy.ndarray` with BC facet flags returned by `get_weak_bc_flags`
        """
        from firedrake.preconditioners.pmg import get_axes_shift
        Gq = coefficients.get("Gq")
        Bq = coefficients.get("Bq")
        Gq_facet = coefficients.get("Gq_facet")
        PT_facet = coefficients.get("PT_facet")

        imode = PETSc.InsertMode.ADD_VALUES
        lgmap = V.local_to_global_map(bcs)

        bsize = V.value_size
        ncomp = V.ufl_element().reference_value_size()
        sdim = (V.finat_element.space_dimension() * bsize) // ncomp  # dimension of a single component
        ndim = V.ufl_domain().topological_dimension()
        shift = get_axes_shift(V.finat_element) % ndim

        index_cell, nel = glonum_fun(V.cell_node_map())
        index_coef, _ = glonum_fun(Gq.cell_node_map())
        flag2id = numpy.kron(numpy.eye(ndim, ndim, dtype=PETSc.IntType), [[1], [2]])

        # pshape is the shape of the DOFs in the tensor product
        pshape = tuple(Ak[0].size[0] for Ak in Afdm)
        if shift:
            assert ncomp == ndim
            pshape = [tuple(numpy.roll(pshape, -shift*k)) for k in range(ncomp)]

        if A.getType() != PETSc.Mat.Type.PREALLOCATOR:
            A.zeroEntries()
            for assemble_coef in self.assembly_callables:
                assemble_coef()

        # insert the identity in the Dirichlet rows and columns
        for row in V.dof_dset.lgmap.indices[lgmap.indices < 0]:
            A.setValue(row, row, 1.0E0, imode)

        # assemble zero-th order term separately, including off-diagonals (mixed components)
        # I cannot do this for hdiv elements as off-diagonals are not sparse, this is because
        # the FDM eigenbases for GLL(N) and GLL(N-1) are not orthogonal to each other
        use_diag_Bq = Bq is None or len(Bq.ufl_shape) != 2
        if not use_diag_Bq:
            bshape = Bq.ufl_shape
            # Be = Bhat kron ... kron Bhat
            Be = Afdm[0][0].copy()
            for k in range(1, ndim):
                Be = Be.kron(Afdm[k][0])

            aptr = numpy.arange(0, (bshape[0]+1)*bshape[1], bshape[1], dtype=PETSc.IntType)
            aidx = numpy.tile(numpy.arange(bshape[1], dtype=PETSc.IntType), bshape[0])
            for e in range(nel):
                # Ae = Be kron Bq[e]
                adata = numpy.sum(Bq.dat.data_ro[index_coef(e)], axis=0)
                Ae = PETSc.Mat().createAIJWithArrays(bshape, (aptr, aidx, adata), comm=PETSc.COMM_SELF)
                Ae = Be.kron(Ae)

                ie = index_cell(e)
                ie = numpy.repeat(ie*bsize, bsize) + numpy.tile(numpy.arange(bsize, dtype=ie.dtype), len(ie))
                rows = lgmap.apply(ie)
                set_submat_csr(A, Ae, rows, imode)
                Ae.destroy()
            Be.destroy()
            Bq = None

        # assemble the second order term and the zero-th order term if any,
        # discarding mixed derivatives and mixed components
        for e in range(nel):
            ie = numpy.reshape(index_cell(e), (ncomp//bsize, -1))
            je = index_coef(e)
            bce = bcflags[e]

            # get second order coefficient on this cell
            mue = numpy.atleast_1d(numpy.sum(Gq.dat.data_ro[je], axis=0))
            if Bq is not None:
                # get zero-th order coefficient on this cell
                bqe = numpy.atleast_1d(numpy.sum(Bq.dat.data_ro[je], axis=0))

            for k in range(ncomp):
                # permutation of axes with respect to the first vector component
                axes = numpy.roll(numpy.arange(ndim), -shift*k)
                # for each component: compute the stiffness matrix Ae
                muk = mue[k] if len(mue.shape) == 2 else mue
                bck = bce[:, k] if len(bce.shape) == 2 else bce
                fbc = numpy.dot(bck, flag2id)

                # Ae = mue[k][0] Ahat + bqe[k] Bhat
                Be = Afdm[axes[0]][0].copy()
                Ae = Afdm[axes[0]][1+fbc[0]].copy()
                Ae.scale(muk[0])
                if Bq is not None:
                    Ae.axpy(bqe[k], Be)

                if ndim > 1:
                    # Ae = Ae kron Bhat + mue[k][1] Bhat kron Ahat
                    Ae = Ae.kron(Afdm[axes[1]][0])
                    Ae.axpy(muk[1], Be.kron(Afdm[axes[1]][1+fbc[1]]))
                    if ndim > 2:
                        # Ae = Ae kron Bhat + mue[k][2] Bhat kron Bhat kron Ahat
                        Be = Be.kron(Afdm[axes[1]][0])
                        Ae = Ae.kron(Afdm[axes[2]][0])
                        Ae.axpy(muk[2], Be.kron(Afdm[axes[2]][1+fbc[2]]))

                rows = lgmap.apply(ie[0]*bsize+k if bsize == ncomp else ie[k])
                set_submat_csr(A, Ae, rows, imode)
                Ae.destroy()
                Be.destroy()

        # assemble SIPG interior facet terms if the normal derivatives have been set up
        if any(Dk is not None for Dk in Dfdm):
            if ndim < V.ufl_domain().geometric_dimension():
                raise NotImplementedError("SIPG on immersed meshes is not implemented")
            index_facet, local_facet_data, nfacets = get_interior_facet_maps(V)
            index_coef, _, _ = get_interior_facet_maps(Gq_facet or Gq)
            rows = numpy.zeros((2, sdim), dtype=PETSc.IntType)
            for e in range(nfacets):
                # for each interior facet: compute the SIPG stiffness matrix Ae
                ie = index_facet(e)
                je = numpy.reshape(index_coef(e), (2, -1))
                lfd = local_facet_data(e)
                idir = lfd // 2

                if PT_facet:
                    icell = numpy.reshape(lgmap.apply(ie), (2, ncomp, -1))
                    iord0 = numpy.insert(numpy.delete(numpy.arange(ndim), idir[0]), 0, idir[0])
                    iord1 = numpy.insert(numpy.delete(numpy.arange(ndim), idir[1]), 0, idir[1])
                    je = je[[0, 1], lfd]
                    Pfacet = PT_facet.dat.data_ro_with_halos[je]
                    Gfacet = Gq_facet.dat.data_ro_with_halos[je]
                else:
                    Gfacet = numpy.sum(Gq.dat.data_ro_with_halos[je], axis=1)

                for k in range(ncomp):
                    axes = numpy.roll(numpy.arange(ndim), -shift*k)
                    Dfacet = Dfdm[axes[0]]
                    if Dfacet is None:
                        continue

                    if PT_facet:
                        k0 = iord0[k] if shift != 1 else ndim-1-iord0[-k-1]
                        k1 = iord1[k] if shift != 1 else ndim-1-iord1[-k-1]
                        Piola = Pfacet[[0, 1], [k0, k1]]
                        mu = Gfacet[[0, 1], idir]
                    else:
                        if len(Gfacet.shape) == 3:
                            mu = Gfacet[[0, 1], [k, k], idir]
                        elif len(Gfacet.shape) == 2:
                            mu = Gfacet[[0, 1], idir]
                        else:
                            mu = Gfacet

                    offset = Dfacet.shape[0]
                    Adense = numpy.zeros((2*offset, 2*offset), dtype=PETSc.RealType)
                    dense_indices = []
                    for j, jface in enumerate(lfd):
                        j0 = j * offset
                        j1 = j0 + offset
                        jj = j0 + (offset-1) * (jface % 2)
                        dense_indices.append(jj)
                        for i, iface in enumerate(lfd):
                            i0 = i * offset
                            i1 = i0 + offset
                            ii = i0 + (offset-1) * (iface % 2)

                            sij = 0.5E0 if i == j else -0.5E0
                            if PT_facet:
                                smu = [sij*numpy.dot(numpy.dot(mu[0], Piola[i]), Piola[j]),
                                       sij*numpy.dot(numpy.dot(mu[1], Piola[i]), Piola[j])]
                            else:
                                smu = sij*mu

                            Adense[ii, jj] += eta * sum(smu)
                            Adense[i0:i1, jj] -= smu[i] * Dfacet[:, iface % 2]
                            Adense[ii, j0:j1] -= smu[j] * Dfacet[:, jface % 2]

                    Ae = numpy_to_petsc(Adense, dense_indices, diag=False)
                    if ndim > 1:
                        # assume that the mesh is oriented
                        Ae = Ae.kron(Afdm[axes[1]][0])
                        if ndim > 2:
                            Ae = Ae.kron(Afdm[axes[2]][0])

                    if bsize == ncomp:
                        icell = numpy.reshape(lgmap.apply(k+bsize*ie), (2, -1))
                        rows[0] = pull_axis(icell[0], pshape, idir[0])
                        rows[1] = pull_axis(icell[1], pshape, idir[1])
                    else:
                        assert pshape[k0][idir[0]] == pshape[k1][idir[1]]
                        rows[0] = pull_axis(icell[0][k0], pshape[k0], idir[0])
                        rows[1] = pull_axis(icell[1][k1], pshape[k1], idir[1])

                    set_submat_csr(A, Ae, rows, imode)
                    Ae.destroy()
        A.assemble()

    def assemble_coef(self, J, quad_deg, discard_mixed=True, cell_average=True):
        """
        Return the coefficients of the Jacobian form arguments and their gradient with respect to the reference coordinates.

        :arg J: the Jacobian bilinear form
        :arg quad_deg: the quadrature degree used for the coefficients
        :arg discard_mixed: discard entries in second order coefficient with mixed derivatives and mixed components
        :arg cell_average: to return the coefficients as DG_0 Functions

        :returns: a 2-tuple of
            coefficients: a dictionary mapping strings to :class:`firedrake.Functions` with the coefficients of the form,
            assembly_callables: a list of assembly callables for each coefficient of the form
        """
        from ufl import inner, diff
        from ufl.algorithms.ad import expand_derivatives
        coefficients = {}
        assembly_callables = []

        mesh = J.ufl_domain()
        tdim = mesh.topological_dimension()
        Finv = ufl.JacobianInverse(mesh)
        dx = firedrake.dx(degree=quad_deg)

        if cell_average:
            family = "Discontinuous Lagrange" if tdim == 1 else "DQ"
            degree = 0
        else:
            family = "Quadrature"
            degree = quad_deg

        # extract coefficients directly from the bilinear form
        args_J = J.arguments()
        integrals_J = J.integrals_by_type("cell")
        mapping = args_J[0].ufl_element().mapping().lower()
        Piola = get_piola_tensor(mapping, mesh)

        # get second order coefficient
        ref_grad = [ufl.variable(ufl.grad(t)) for t in args_J]
        if Piola:
            replace_grad = {ufl.grad(t): ufl.dot(Piola, ufl.dot(dt, Finv)) for t, dt in zip(args_J, ref_grad)}
        else:
            replace_grad = {ufl.grad(t): ufl.dot(dt, Finv) for t, dt in zip(args_J, ref_grad)}

        alpha = expand_derivatives(sum([diff(diff(ufl.replace(i.integrand(), replace_grad),
                                             ref_grad[0]), ref_grad[1]) for i in integrals_J]))

        # get zero-th order coefficent
        ref_val = [ufl.variable(t) for t in args_J]
        if Piola:
            dummy_element = ufl.TensorElement("DQ", cell=mesh.ufl_cell(), degree=1, shape=Piola.ufl_shape)
            dummy_Piola = ufl.Coefficient(ufl.FunctionSpace(mesh, dummy_element))
            replace_val = {t: ufl.dot(dummy_Piola, s) for t, s in zip(args_J, ref_val)}
        else:
            replace_val = {t: s for t, s in zip(args_J, ref_val)}

        beta = expand_derivatives(sum([diff(diff(ufl.replace(i.integrand(), replace_val),
                                            ref_val[0]), ref_val[1]) for i in integrals_J]))
        if Piola:
            beta = ufl.replace(beta, {dummy_Piola: Piola})

        G = alpha
        if discard_mixed:
            # discard mixed derivatives and mixed components
            if len(G.ufl_shape) == 2:
                G = ufl.diag_vector(G)
            else:
                Gshape = G.ufl_shape
                Gshape = Gshape[:len(Gshape)//2]
                G = ufl.as_tensor(numpy.reshape([G[i+i] for i in numpy.ndindex(Gshape)], (Gshape[0], -1)))
            Qe = ufl.TensorElement(family, mesh.ufl_cell(), degree=degree, quad_scheme="default", shape=G.ufl_shape)
        else:
            Qe = ufl.TensorElement(family, mesh.ufl_cell(), degree=degree, quad_scheme="default", shape=G.ufl_shape, symmetry=True)

        # assemble second order coefficient
        Q = firedrake.FunctionSpace(mesh, Qe)
        q = firedrake.TestFunction(Q)
        Gq = firedrake.Function(Q)
        coefficients["Gq"] = Gq
        assembly_callables.append(partial(firedrake.assemble, inner(G, q)*dx, Gq))

        # assemble zero-th order coefficient
        if not isinstance(beta, ufl.constantvalue.Zero):
            if Piola:
                # keep diagonal
                beta = ufl.diag_vector(beta)
            shape = beta.ufl_shape
            Qe = ufl.FiniteElement(family, mesh.ufl_cell(), degree=degree, quad_scheme="default")
            if shape:
                Qe = ufl.TensorElement(Qe, shape=shape)
            Q = firedrake.FunctionSpace(mesh, Qe)
            q = firedrake.TestFunction(Q)
            Bq = firedrake.Function(Q)
            coefficients["Bq"] = Bq
            assembly_callables.append(partial(firedrake.assemble, inner(beta, q)*dx, Bq))

        if Piola:
            # make DGT functions with the second order coefficient
            # and the Piola tensor for each side of each facet
            extruded = mesh.cell_set._extruded
            dS_int = firedrake.dS_h(degree=quad_deg) + firedrake.dS_v(degree=quad_deg) if extruded else firedrake.dS(degree=quad_deg)
            ele = ufl.BrokenElement(ufl.FiniteElement("DGT", mesh.ufl_cell(), 0))
            area = ufl.FacetArea(mesh)

            replace_grad = {ufl.grad(t): ufl.dot(dt, Finv) for t, dt in zip(args_J, ref_grad)}
            alpha = expand_derivatives(sum([diff(diff(ufl.replace(i.integrand(), replace_grad),
                                                 ref_grad[0]), ref_grad[1]) for i in integrals_J]))
            vol = abs(ufl.JacobianDeterminant(mesh))
            G = vol * alpha
            G = ufl.as_tensor([[[G[i, k, j, k] for i in range(G.ufl_shape[0])] for j in range(G.ufl_shape[2])] for k in range(G.ufl_shape[3])])

            Q = firedrake.TensorFunctionSpace(mesh, ele, shape=G.ufl_shape)
            q = firedrake.TestFunction(Q)
            Gq_facet = firedrake.Function(Q)
            coefficients["Gq_facet"] = Gq_facet
            assembly_callables.append(partial(firedrake.assemble, ((inner(q('+'), G('+')) + inner(q('-'), G('-')))/area)*dS_int, Gq_facet))

            PT = Piola.T
            Q = firedrake.TensorFunctionSpace(mesh, ele, shape=PT.ufl_shape)
            q = firedrake.TestFunction(Q)
            PT_facet = firedrake.Function(Q)
            coefficients["PT_facet"] = PT_facet
            assembly_callables.append(partial(firedrake.assemble, ((inner(q('+'), PT('+')) + inner(q('-'), PT('-')))/area)*dS_int, PT_facet))
        return coefficients, assembly_callables


def get_piola_tensor(mapping, domain):
    tdim = domain.topological_dimension()
    if mapping == 'identity':
        return None
    elif mapping == 'covariant piola':
        return ufl.JacobianInverse(domain).T * firedrake.Constant(numpy.flipud(numpy.identity(tdim)), domain=domain)
    elif mapping == 'contravariant piola':
        sign = ufl.diag(firedrake.Constant([-1]+[1]*(tdim-1), domain=domain))
        return ufl.Jacobian(domain)*sign/ufl.JacobianDeterminant(domain)
    else:
        raise NotImplementedError("Unsupported element mapping %s" % mapping)


def pull_axis(x, pshape, idir):
    """permute x by reshaping into pshape and moving axis idir to the front"""
    return numpy.reshape(numpy.moveaxis(numpy.reshape(x.copy(), pshape), idir, 0), x.shape)


def set_submat_csr(A_global, A_local, global_indices, imode):
    """insert values from A_local to A_global on the diagonal block with indices global_indices"""
    indptr, indices, data = A_local.getValuesCSR()
    for i, row in enumerate(global_indices.flat):
        i0 = indptr[i]
        i1 = indptr[i+1]
        A_global.setValues(row, global_indices.flat[indices[i0:i1]], data[i0:i1], imode)


def numpy_to_petsc(A_numpy, dense_indices, diag=True):
    """
    Create a SeqAIJ Mat from a dense matrix using the diagonal and a subset of rows and columns.
    If dense_indices is empty, then also include the off-diagonal corners of the matrix.
    """
    n = A_numpy.shape[0]
    nbase = int(diag) + len(dense_indices)
    nnz = numpy.full((n,), nbase, dtype=PETSc.IntType)
    if dense_indices:
        nnz[dense_indices] = n
    else:
        nnz[[0, -1]] = 2

    imode = PETSc.InsertMode.INSERT
    A_petsc = PETSc.Mat().createAIJ(A_numpy.shape, nnz=nnz, comm=PETSc.COMM_SELF)
    if diag:
        for j, ajj in enumerate(A_numpy.diagonal()):
            A_petsc.setValue(j, j, ajj, imode)

    if dense_indices:
        idx = numpy.arange(n, dtype=PETSc.IntType)
        for j in dense_indices:
            A_petsc.setValues(j, idx, A_numpy[j], imode)
            A_petsc.setValues(idx, j, A_numpy[:][j], imode)
    else:
        A_petsc.setValue(0, n-1, A_numpy[0][-1], imode)
        A_petsc.setValue(n-1, 0, A_numpy[-1][0], imode)

    A_petsc.assemble()
    return A_petsc


@lru_cache(maxsize=10)
def fdm_setup_ipdg(fdm_element, eta):
    """
    Setup for the fast diagonalization method for the IP-DG formulation.
    Compute sparsified interval stiffness and mass matrices
    and tabulate the normal derivative of the shape functions.

    :arg fdm_element: a :class:`FIAT.FDMElement`
    :arg eta: penalty coefficient as a `float`

    :returns: 2-tuple of:
        Afdm: a list of :class:`PETSc.Mats` with the sparse interval matrices
        Bhat, and bcs(Ahat) for every combination of either natural or weak
        Dirichlet BCs on each endpoint.
        Dfdm: the tabulation of the normal derivatives of the Dirichlet eigenfunctions.
    """
    from FIAT.quadrature import GaussLegendreQuadratureLineRule
    ref_el = fdm_element.get_reference_element()
    degree = fdm_element.degree()
    rule = GaussLegendreQuadratureLineRule(ref_el, degree+1)

    phi = fdm_element.tabulate(1, rule.get_points())
    Jhat = phi[(0, )]
    Dhat = phi[(1, )]
    Ahat = numpy.dot(numpy.multiply(Dhat, rule.get_weights()), Dhat.T)
    Bhat = numpy.dot(numpy.multiply(Jhat, rule.get_weights()), Jhat.T)

    # Facet normal derivatives
    basis = fdm_element.tabulate(1, ref_el.get_vertices())
    Dfacet = basis[(1,)]
    Dfacet[:, 0] = -Dfacet[:, 0]

    Afdm = [numpy_to_petsc(Bhat, [])]
    for bc in range(4):
        bcs = (bc % 2, bc//2)
        Abc = Ahat.copy()
        for j in (0, -1):
            if bcs[j] == 1:
                Abc[:, j] -= Dfacet[:, j]
                Abc[j, :] -= Dfacet[:, j]
                Abc[j, j] += eta
        Afdm.append(numpy_to_petsc(Abc, [0, Abc.shape[0]-1]))
    return Afdm, Dfacet


@lru_cache(maxsize=10)
def get_interior_facet_maps(V):
    """
    Extrude V.interior_facet_node_map and V.ufl_domain().interior_facets.local_facet_dat

    :arg V: a :class:`FunctionSpace`

    :returns: the 3-tuple of
        facet_to_nodes_fun: maps interior facets to the nodes of the two cells sharing it,
        local_facet_data_fun: maps interior facets to the local facet numbering in the two cells sharing it,
        nfacets: the total number of interior facets owned by this process
    """
    mesh = V.ufl_domain()
    intfacets = mesh.interior_facets
    facet_to_cells = intfacets.facet_cell_map.values
    local_facet_data = intfacets.local_facet_dat.data_ro

    facet_node_map = V.interior_facet_node_map()
    facet_to_nodes = facet_node_map.values
    nbase = facet_to_nodes.shape[0]

    if mesh.cell_set._extruded:
        facet_offset = facet_node_map.offset
        local_facet_data_h = numpy.array([5, 4], local_facet_data.dtype)

        cell_node_map = V.cell_node_map()
        cell_to_nodes = cell_node_map.values_with_halo
        cell_offset = cell_node_map.offset

        nelv = cell_node_map.values.shape[0]
        layers = facet_node_map.iterset.layers_array
        itype = cell_offset.dtype
        shift_h = numpy.array([[0], [1]], itype)

        if mesh.variable_layers:
            nv = 0
            to_base = []
            to_layer = []
            for f, cells in enumerate(facet_to_cells):
                istart = max(layers[cells, 0])
                iend = min(layers[cells, 1])
                nz = iend-istart-1
                nv += nz
                to_base.append(numpy.full((nz,), f, itype))
                to_layer.append(numpy.arange(nz, dtype=itype))

            nh = layers[:, 1]-layers[:, 0]-2
            to_base.append(numpy.repeat(numpy.arange(len(nh), dtype=itype), nh))
            to_layer += [numpy.arange(nf, dtype=itype) for nf in nh]

            to_base = numpy.concatenate(to_base)
            to_layer = numpy.concatenate(to_layer)
            nfacets = nv + sum(nh[:nelv])

            local_facet_data_fun = lambda e: local_facet_data[to_base[e]] if e < nv else local_facet_data_h
            facet_to_nodes_fun = lambda e: facet_to_nodes[to_base[e]] + to_layer[e]*facet_offset if e < nv else numpy.reshape(cell_to_nodes[to_base[e]] + numpy.kron(to_layer[e]+shift_h, cell_offset), (-1,))
        else:
            nelz = layers[0, 1]-layers[0, 0]-1
            nv = nbase * nelz
            nh = nelv * (nelz-1)
            nfacets = nv + nh

            local_facet_data_fun = lambda e: local_facet_data[e//nelz] if e < nv else local_facet_data_h
            facet_to_nodes_fun = lambda e: facet_to_nodes[e//nelz] + (e % nelz)*facet_offset if e < nv else numpy.reshape(cell_to_nodes[(e-nv)//(nelz-1)] + numpy.kron(((e-nv) % (nelz-1))+shift_h, cell_offset), (-1,))
    else:
        facet_to_nodes_fun = lambda e: facet_to_nodes[e]
        local_facet_data_fun = lambda e: local_facet_data[e]
        nfacets = nbase

    return facet_to_nodes_fun, local_facet_data_fun, nfacets


@lru_cache(maxsize=10)
def glonum_fun(node_map):
    """
    Return a function that maps each topological entity to its nodes and the total number of entities.

    :arg node_map: a :class:`pyop2.Map` mapping entities to their nodes, including ghost entities.

    :returns: a 2-tuple with the map and the number of cells owned by this process
    """
    nelv = node_map.values.shape[0]
    if node_map.offset is None:
        return lambda e: node_map.values_with_halo[e], nelv
    else:
        layers = node_map.iterset.layers_array
        if layers.shape[0] == 1:
            nelz = layers[0, 1]-layers[0, 0]-1
            nel = nelz*nelv
            return lambda e: node_map.values_with_halo[e//nelz] + (e % nelz)*node_map.offset, nel
        else:
            nelz = layers[:, 1]-layers[:, 0]-1
            nel = sum(nelz[:nelv])
            to_base = numpy.repeat(numpy.arange(node_map.values_with_halo.shape[0], dtype=node_map.offset.dtype), nelz)
            to_layer = numpy.concatenate([numpy.arange(nz, dtype=node_map.offset.dtype) for nz in nelz])
            return lambda e: node_map.values_with_halo[to_base[e]] + to_layer[e]*node_map.offset, nel


def glonum(node_map):
    """
    Return an array with the nodes of each topological entity of a certain kind.

    :arg node_map: a :class:`pyop2.Map` mapping entities to their nodes, including ghost entities.

    :returns: a :class:`numpy.ndarray` whose rows are the nodes for each cell
    """
<<<<<<< HEAD
    if node_map.offset is None:
=======
    if (node_map.offset is None) or (node_map.values_with_halo.size == 0):
>>>>>>> 4f50f621
        return node_map.values_with_halo
    else:
        layers = node_map.iterset.layers_array
        if layers.shape[0] == 1:
            nelz = layers[0, 1]-layers[0, 0]-1
            to_layer = numpy.tile(numpy.arange(nelz, dtype=node_map.offset.dtype), len(node_map.values_with_halo))
        else:
            nelz = layers[:, 1]-layers[:, 0]-1
            to_layer = numpy.concatenate([numpy.arange(nz, dtype=node_map.offset.dtype) for nz in nelz])
        return numpy.repeat(node_map.values_with_halo, nelz, axis=0) + numpy.kron(to_layer.reshape((-1, 1)), node_map.offset)


def get_weak_bc_flags(J):
    """
    Return flags indicating whether the zero-th order coefficient on each facet of every cell is non-zero
    """
    from ufl.algorithms.ad import expand_derivatives
    mesh = J.ufl_domain()
    args_J = J.arguments()
    V = args_J[0].function_space()
    rvs = V.ufl_element().reference_value_shape()
    cell = mesh.ufl_cell()
    family = "CG" if cell.topological_dimension() == 1 else "DGT"
    degree = 1 if cell.topological_dimension() == 1 else 0
    Qe = ufl.FiniteElement(family, cell=cell, degree=degree)
    if rvs:
        Qe = ufl.TensorElement(Qe, shape=rvs)
    Q = firedrake.FunctionSpace(mesh, Qe)
    q = firedrake.TestFunction(Q)

    ref_args = [ufl.variable(t) for t in args_J]
    replace_args = {t: s for t, s in zip(args_J, ref_args)}

    forms = []
    md = {"quadrature_degree": 0}
    for it in J.integrals():
        itype = it.integral_type()
        if itype.startswith("exterior_facet"):
            beta = ufl.diff(ufl.diff(ufl.replace(it.integrand(), replace_args), ref_args[0]), ref_args[1])
            beta = expand_derivatives(beta)
            if rvs:
                beta = ufl.diag_vector(beta)
            ds_ext = ufl.Measure(itype, domain=mesh, subdomain_id=it.subdomain_id(), metadata=md)
            forms.append(ufl.inner(q, beta)*ds_ext)

    tol = 1E-8
    if len(forms):
        bq = firedrake.assemble(sum(forms))
        fbc = bq.dat.data_with_halos[glonum(Q.cell_node_map())]
        return (abs(fbc) > tol).astype(PETSc.IntType)
    else:
        return numpy.zeros(glonum(Q.cell_node_map()).shape, dtype=PETSc.IntType)<|MERGE_RESOLUTION|>--- conflicted
+++ resolved
@@ -791,11 +791,7 @@
 
     :returns: a :class:`numpy.ndarray` whose rows are the nodes for each cell
     """
-<<<<<<< HEAD
-    if node_map.offset is None:
-=======
     if (node_map.offset is None) or (node_map.values_with_halo.size == 0):
->>>>>>> 4f50f621
         return node_map.values_with_halo
     else:
         layers = node_map.iterset.layers_array
