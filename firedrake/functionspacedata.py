--- conflicted
+++ resolved
@@ -471,14 +471,11 @@
     @PETSc.Log.EventDecorator()
     def __init__(self, mesh, ufl_element):
         finat_element, entity_dofs, nodes_per_entity, real_tensorproduct = preprocess_ufl_element(mesh, ufl_element)
-<<<<<<< HEAD
         entity_dofs_per_derivative_order = finat_element.entity_dofs_per_derivative_order()
-=======
         try:
             entity_permutations = finat_element.entity_permutations
         except NotImplementedError:
             entity_permutations = None
->>>>>>> 06ab4975
         # Create the PetscSection mapping topological entities to functionspace nodes
         # For non-scalar valued function spaces, there are multiple dofs per node.
         key = (nodes_per_entity, real_tensorproduct)
@@ -497,17 +494,13 @@
         # Map caches are specific to a cell_node_list, which is keyed by entity_dof
         self.map_cache = get_map_cache(mesh, (edofs_key, real_tensorproduct, eperm_key))
         self.offset = get_dof_offset(mesh, (edofs_key, real_tensorproduct), entity_dofs, finat_element.space_dimension())
-<<<<<<< HEAD
-        self.entity_node_lists = get_entity_node_lists(mesh, (edofs_key, real_tensorproduct), entity_dofs, global_numbering, self.offset)
+        self.entity_node_lists = get_entity_node_lists(mesh, (edofs_key, real_tensorproduct, eperm_key), entity_dofs, entity_permutations, global_numbering, self.offset)
         if entity_dofs_per_derivative_order:
             self.entity_node_lists_per_derivative_order = {}
             for deriv_order, entity_subdofs in entity_dofs_per_derivative_order.items():
                 self.entity_node_lists_per_derivative_order[deriv_order] = get_entity_node_lists_per_derivative_order(mesh, self.entity_node_lists, entity_subdofs)
         else:
             self.entity_node_lists_per_derivative_order = None
-=======
-        self.entity_node_lists = get_entity_node_lists(mesh, (edofs_key, real_tensorproduct, eperm_key), entity_dofs, entity_permutations, global_numbering, self.offset)
->>>>>>> 06ab4975
         self.node_set = node_set
         self.cell_boundary_masks = get_boundary_masks(mesh, (edofs_key, "cell"), finat_element)
         self.interior_facet_boundary_masks = get_boundary_masks(mesh, (edofs_key, "interior_facet"), finat_element)
