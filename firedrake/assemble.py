--- conflicted
+++ resolved
@@ -445,13 +445,8 @@
                     res = res + petsc_mat
                 else:
                     res = petsc_mat
-<<<<<<< HEAD
                     is_set = True
-            return matrix.AssembledMatrix(expr.arguments()[0], bcs, res,
-=======
-                    set = True
             return matrix.AssembledMatrix(expr.arguments(), bcs, res,
->>>>>>> 9272717a
                                           appctx=appctx,
                                           options_prefix=options_prefix)
         else:
