import abc
from collections import OrderedDict
import functools
import itertools
from itertools import product
import operator

import cachetools
import finat
import firedrake
import numpy
from tsfc import kernel_args
from tsfc.finatinterface import create_element
import ufl
from firedrake import (assemble_expressions, extrusion_utils as eutils, matrix, parameters, solving,
                       tsfc_interface, utils)
from firedrake.adjoint import annotate_assemble
from firedrake.bcs import DirichletBC, EquationBC, EquationBCSplit
from firedrake.functionspacedata import entity_dofs_key, entity_permutations_key
from firedrake.petsc import PETSc
from firedrake.slate import slac, slate
from firedrake.slate.slac.kernel_builder import CellFacetKernelArg, LayerCountKernelArg
from firedrake.utils import ScalarType, tuplify
from pyop2 import op2
from pyop2.exceptions import MapValueError, SparsityFormatError
from pyop2.utils import cached_property


__all__ = "assemble",


_FORM_CACHE_KEY = "firedrake.assemble.FormAssembler"
"""Entry used in form cache to try and reuse assemblers where possible."""


@PETSc.Log.EventDecorator()
@annotate_assemble
def assemble(expr, *args, **kwargs):
    r"""Evaluate expr.

    :arg expr: a :class:`~ufl.classes.Form`, :class:`~ufl.classes.Expr` or
        a :class:`~slate.TensorBase` expression.
    :arg tensor: Existing tensor object to place the result in.
    :arg bcs: Iterable of boundary conditions to apply.
    :kwarg diagonal: If assembling a matrix is it diagonal?
    :kwarg form_compiler_parameters: Dictionary of parameters to pass to
        the form compiler. Ignored if not assembling a :class:`~ufl.classes.Form`.
        Any parameters provided here will be overridden by parameters set on the
        :class:`~ufl.classes.Measure` in the form. For example, if a
        ``quadrature_degree`` of 4 is specified in this argument, but a degree of
        3 is requested in the measure, the latter will be used.
    :kwarg mat_type: String indicating how a 2-form (matrix) should be
        assembled -- either as a monolithic matrix (``"aij"`` or ``"baij"``),
        a block matrix (``"nest"``), or left as a :class:`.ImplicitMatrix` giving
        matrix-free actions (``'matfree'``). If not supplied, the default value in
        ``parameters["default_matrix_type"]`` is used.  BAIJ differs
        from AIJ in that only the block sparsity rather than the dof
        sparsity is constructed.  This can result in some memory
        savings, but does not work with all PETSc preconditioners.
        BAIJ matrices only make sense for non-mixed matrices.
    :kwarg sub_mat_type: String indicating the matrix type to
        use *inside* a nested block matrix.  Only makes sense if
        ``mat_type`` is ``nest``.  May be one of ``"aij"`` or ``"baij"``.  If
        not supplied, defaults to ``parameters["default_sub_matrix_type"]``.
    :kwarg appctx: Additional information to hang on the assembled
        matrix if an implicit matrix is requested (mat_type ``"matfree"``).
    :kwarg options_prefix: PETSc options prefix to apply to matrices.
    :kwarg zero_bc_nodes: If ``True``, set the boundary condition nodes in the
        output tensor to zero rather than to the values prescribed by the
        boundary condition. Default is ``False``.

    :returns: See below.

    If expr is a :class:`~ufl.classes.Form` or Slate tensor expression then
    this evaluates the corresponding integral(s) and returns a :class:`float`
    for 0-forms, a :class:`.Function` for 1-forms and a :class:`.Matrix` or
    :class:`.ImplicitMatrix` for 2-forms. In the case of 2-forms the rows
    correspond to the test functions and the columns to the trial functions.

    If expr is an expression other than a form, it will be evaluated
    pointwise on the :class:`.Function`\s in the expression. This will
    only succeed if all the Functions are on the same
    :class:`.FunctionSpace`.

    If ``tensor`` is supplied, the assembled result will be placed
    there, otherwise a new object of the appropriate type will be
    returned.

    If ``bcs`` is supplied and ``expr`` is a 2-form, the rows and columns
    of the resulting :class:`.Matrix` corresponding to boundary nodes
    will be set to 0 and the diagonal entries to 1. If ``expr`` is a
    1-form, the vector entries at boundary nodes are set to the
    boundary condition values.
    """
    if isinstance(expr, (ufl.form.BaseForm, slate.TensorBase)):
        return assemble_base_form(expr, *args, **kwargs)
    elif isinstance(expr, ufl.core.expr.Expr):
        return assemble_expressions.assemble_expression(expr)
    else:
        raise TypeError(f"Unable to assemble: {expr}")


<<<<<<< HEAD
def assemble_base_form(expression, tensor=None, bcs=None,
=======
def assemble_base_form(expr, tensor=None, bcs=None,
>>>>>>> b1717d2a
                       diagonal=False,
                       mat_type=None,
                       sub_mat_type=None,
                       form_compiler_parameters=None,
                       appctx=None,
                       options_prefix=None,
<<<<<<< HEAD
                       zero_bc_nodes=False,
                       preassembled_base_form=False):

    # Preprocess and restructure the DAG
    if not preassembled_base_form:
        # Preprocessing the form makes a new object -> current form caching mechanism
        # will populate `expr`'s cache which is now different than `expression`'s cache so we need
        # to transmit the cache. All of this only holds when `expression` if a ufl.Form
        # and therefore when `preassembled_base_form` is False.
        expr = preprocess_base_form(expression, mat_type, form_compiler_parameters)
        if isinstance(expression, ufl.form.Form):
            expr._cache = expression._cache
    else:
        expr = expression

    # DAG assembly: traverse the DAG in a post-order fashion and evaluate the node as we go.
=======
                       zero_bc_nodes=False):
>>>>>>> b1717d2a
    stack = [expr]
    visited = {}
    while stack:
        e = stack.pop()
        unvisted_children = []
        operands = base_form_operands(e)
        for arg in operands:
            if arg not in visited:
                unvisted_children.append(arg)

        if unvisted_children:
            stack.append(e)
            stack.extend(unvisted_children)
        else:
<<<<<<< HEAD
            t = tensor if e is expr else None
            visited[e] = base_form_assembly_visitor(e, t, bcs, diagonal,
=======
            visited[e] = base_form_assembly_visitor(e, tensor, bcs, diagonal,
>>>>>>> b1717d2a
                                                    form_compiler_parameters,
                                                    mat_type, sub_mat_type,
                                                    appctx, options_prefix,
                                                    zero_bc_nodes,
                                                    *(visited[arg] for arg in operands))
<<<<<<< HEAD

    # Update tensor with the assembled result value
    assembled_base_form = visited[expr]
    # Doesn't need to update `tensor` with `assembled_base_form`
    # for assembled 1-form (Cofunction) because both underlying
    # Dat objects are the same (they automatically update).
    # if tensor and isinstance(assembled_base_form, matrix.MatrixBase):
    #     Uses the PETSc copy method.
    #    assembled_base_form.petscmat.copy(tensor.petscmat)

    # What about cases where expanding derivatives produce a non-Form object ?
    if isinstance(expression, ufl.form.Form) and isinstance(expr, ufl.form.Form):
        expression._cache = expr._cache
    return assembled_base_form


def restructure_base_form(expr, visited=None):
    r"""Perform a preorder traversal to simplify and optimize the DAG.
    Example: Let's consider F(u, N(u; v*); v) with N(u; v*) and external operator.
             We have: dFdu = \frac{\partial F}{\partial u} + Action(dFdN, dNdu)
             Now taking the action on a rank-1 object w (e.g. Coefficient/Cofunction) results in:
        (1) Action(Action(dFdN, dNdu), w)
                Action                     Action
                /    \                     /     \
              Action  w     ----->       dFdN   Action
              /    \                            /    \
            dFdN    dNdu                      dNdu    w
        This situations does not only arise for ExternalOperator but also when we have a 2-form instead of dNdu!
        (2) Action(dNdu, w)
             Action
              /   \
             /     w        ----->   dNdu(u; w, v*)
            /
       dNdu(u; uhat, v*)
        (3) Action(F, N)
             Action                                       F
              /   \         ----->   F(..., N)[v]  =      |
            F[v]   N                                      N
        (4) Adjoint(dNdu)
             Adjoint
                |           ----->   dNdu(u; v*, uhat)
           dNdu(u; uhat, v*)
        (5) N(u; w) (scalar valued)
                                 Action
            N(u; w)   ---->       /   \   = Action(N, w)
                             N(u; v*)  w

    So from Action(Action(dFdN, dNdu(u; v*)), w) we get:
             Action             Action               Action
             /    \    (1)      /     \      (2)     /     \               (4)                                dFdN
           Action  w  ---->  dFdN   Action  ---->  dFdN   dNdu(u; w, v*)  ---->  dFdN(..., dNdu(u; w, v*)) =    |
           /    \                    /    \                                                                  dNdu(u; w, v*)
         dFdN    dNdu              dNdu    w
    It uses a recursive approach to reconstruct the DAG as we traverse it, enabling to take into account
    various dag rotations/manipulations in expr.
    """
    if isinstance(expr, ufl.Action):
        left, right = expr.ufl_operands
        is_rank_1 = lambda x: isinstance(x, (firedrake.Cofunction, firedrake.Function, firedrake.Argument)) or len(x.arguments()) == 1
        is_rank_2 = lambda x: len(x.arguments()) == 2

        # -- Case (1) -- #
        # If left is Action and has a rank 2, then it is an action of a 2-form on a 2-form
        if isinstance(left, ufl.Action) and is_rank_2(left):
            return ufl.action(left.left(), ufl.action(left.right(), right))
        # -- Case (2) (except if left has only 1 argument, i.e. we have done case (5)) -- #
        if isinstance(left, ufl.core.base_form_operator.BaseFormOperator) and is_rank_1(right) and len(left.arguments()) != 1:
            # Retrieve the highest numbered argument
            arg = max(left.arguments(), key=lambda v: v.number())
            return ufl.replace(left, {arg: right})
        # -- Case (3) -- #
        if isinstance(left, ufl.Form) and is_rank_1(right):
            # 1) Replace the highest-numbered argument of left by right when needed
            #    -> e.g. if right is a BaseFormOperator with 1 argument.
            # Or
            # 2) Let expr as it is by returning `ufl.Action(left, right)`.
            return ufl.action(left, right)

    # -- Case (4) -- #
    if isinstance(expr, ufl.Adjoint) and isinstance(expr.form(), ufl.core.base_form_operator.BaseFormOperator):
        B = expr.form()
        u, v = B.arguments()
        # Let V1 and V2 be primal spaces, B: V1 -> V2 and B*: V2* -> V1*:
        # Adjoint(B(Argument(V1, 1), Argument(V2.dual(), 0))) = B(Argument(V1, 0), Argument(V2.dual(), 1))
        reordered_arguments = (firedrake.Argument(u.function_space(), number=v.number(), part=v.part()),
                               firedrake.Argument(v.function_space(), number=u.number(), part=u.part()))
        # Replace arguments in argument slots
        return ufl.replace(B, dict(zip((u, v), reordered_arguments)))

    # -- Case (5) -- #
    if isinstance(expr, ufl.core.base_form_operator.BaseFormOperator) and not expr.arguments():
        # We are assembling a BaseFormOperator of rank 0 (no arguments).
        # B(f, u*) be a BaseFormOperator with u* a Cofunction and f a Coefficient, then:
        #    B(f, u*) <=> Action(B(f, v*), f) where v* is a Coargument
        ustar, *_ = expr.argument_slots()
        vstar = firedrake.Argument(ustar.function_space(), 0)
        expr = ufl.replace(expr, {ustar: vstar})
        return ufl.action(expr, ustar)
    return expr


def restructure_base_form_postorder(expr, visited=None):
    visited = visited or {}
    if expr in visited:
        return visited[expr]

    # Visit/update the children
    operands = base_form_operands(expr)
    operands = list(restructure_base_form_postorder(op, visited) for op in operands)
    # Need to reconstruct the DAG as we traverse it!
    expr = reconstruct_node_from_operands(expr, operands)
    # Perform the DAG rotation when needed
    visited[expr] = restructure_base_form(expr, visited)
    return visited[expr]


def restructure_base_form_preorder(expr, visited=None):
    visited = visited or {}
    if expr in visited:
        return visited[expr]

    # Perform the DAG rotation when needed
    expr = restructure_base_form(expr, visited)
    # Visit/update the children
    operands = base_form_operands(expr)
    operands = list(restructure_base_form_preorder(op, visited) for op in operands)
    # Need to reconstruct the DAG as we traverse it!
    visited[expr] = reconstruct_node_from_operands(expr, operands)
    return visited[expr]


def reconstruct_node_from_operands(expr, operands):
    if isinstance(expr, (ufl.Adjoint, ufl.Action)):
        return expr._ufl_expr_reconstruct_(*operands)
    elif isinstance(expr, ufl.form.FormSum):
        return ufl.FormSum(*[(op, 1) for op in operands])
    return expr


def base_form_operands(expr):
    if isinstance(expr, (ufl.form.FormSum, ufl.Adjoint, ufl.Action)):
        return expr.ufl_operands
    if isinstance(expr, ufl.Form):
        # Use reversed to treat base form operators
        # in the order in which they have been made.
        return list(reversed(expr.base_form_operators()))
    if isinstance(expr, ufl.core.base_form_operator.BaseFormOperator):
        children = set(e for e in (expr.argument_slots() + expr.ufl_operands)
                       if isinstance(e, ufl.form.BaseForm))
        return list(children)
    return []


def preprocess_form(form, fc_params):
    """Preprocess ufl.Form objects
    :arg form: a :class:`~ufl.classes.Form`
    :arg fc_params:: Dictionary of parameters to pass to the form compiler.
    :returns: The resulting preprocessed :class:`~ufl.classes.Form`.
    This function preprocess the form, mainly by expanding the derivatives, in order to determine
    if we are dealing with a :class:`~ufl.classes.Form` or another :class:`~ufl.classes.BaseForm` object.
    This function is called in :func:`base_form_assembly_visitor`. Depending on the type of the resulting tensor,
    we may call :func:`assemble_form` or traverse the sub-DAG via :func:`assemble_base_form`.
    """
    from firedrake.parameters import parameters as default_parameters
    from tsfc.parameters import is_complex

    if fc_params is None:
        fc_params = default_parameters["form_compiler"].copy()
    else:
        # Override defaults with user-specified values
        _ = fc_params
        fc_params = default_parameters["form_compiler"].copy()
        fc_params.update(_)

    complex_mode = fc_params and is_complex(fc_params.get("scalar_type"))

    return ufl.algorithms.preprocess_form(form, complex_mode)


def preprocess_base_form(expr, mat_type=None, form_compiler_parameters=None):
    if isinstance(expr, (ufl.form.Form, ufl.core.base_form_operator.BaseFormOperator)) and mat_type != "matfree":
        # For "matfree", Form evaluation is delayed
        expr = preprocess_form(expr, form_compiler_parameters)
    if not isinstance(expr, (ufl.form.Form, slate.TensorBase)):
        # => No restructuration needed for Form and slate.TensorBase
        expr = restructure_base_form_preorder(expr)
        expr = restructure_base_form_postorder(expr)
    return expr


=======
    return visited[expr]


def base_form_operands(expr):
    if isinstance(expr, (ufl.form.FormSum, ufl.Adjoint, ufl.Action)):
        return list(expr.ufl_operands)
    return []


>>>>>>> b1717d2a
def base_form_assembly_visitor(expr, tensor, bcs, diagonal,
                               form_compiler_parameters,
                               mat_type, sub_mat_type,
                               appctx, options_prefix,
                               zero_bc_nodes, *args):
    if isinstance(expr, (ufl.form.Form, slate.TensorBase)):
<<<<<<< HEAD

        if args and mat_type != "matfree":
            # Retrieve the Form's children
            base_form_operators = base_form_operands(expr)
            # Substitute the external operators by their output
            expr = ufl.replace(expr, dict(zip(base_form_operators, args)))

        res = _assemble_form(expr, tensor=tensor, bcs=bcs,
                             diagonal=diagonal,
                             mat_type=mat_type,
                             sub_mat_type=sub_mat_type,
                             appctx=appctx,
                             options_prefix=options_prefix,
                             form_compiler_parameters=form_compiler_parameters,
                             zero_bc_nodes=zero_bc_nodes)

        if isinstance(res, firedrake.Function):
            # TODO: Remove once MatrixImplicitContext is Cofunction safe.
            res = firedrake.Cofunction(res.function_space().dual(), val=res.vector())
        return res

=======
        return _assemble_form(expr, tensor=tensor, bcs=bcs,
                              diagonal=diagonal,
                              mat_type=mat_type,
                              sub_mat_type=sub_mat_type,
                              appctx=appctx,
                              options_prefix=options_prefix,
                              form_compiler_parameters=form_compiler_parameters,
                              zero_bc_nodes=zero_bc_nodes)
>>>>>>> b1717d2a
    elif isinstance(expr, ufl.Adjoint):
        if (len(args) != 1):
            raise TypeError("Not enough operands for Adjoint")
        mat, = args
        petsc_mat = mat.petscmat
        # TODO Add Hermitian Transpose to petsc4py and replace transpose
        petsc_mat.transpose()
        (row, col) = mat.arguments()
        return matrix.AssembledMatrix((col, row), bcs, petsc_mat,
                                      appctx=appctx,
                                      options_prefix=options_prefix)
    elif isinstance(expr, ufl.Action):
        if (len(args) != 2):
            raise TypeError("Not enough operands for Action")
        lhs, rhs = args
<<<<<<< HEAD
        if isinstance(lhs, matrix.MatrixBase):
            if isinstance(rhs, (firedrake.Cofunction, firedrake.Function)):
                petsc_mat = lhs.petscmat
                (row, col) = lhs.arguments()
                res = firedrake.Cofunction(col.function_space().dual())

                with rhs.dat.vec_ro as v_vec:
                    with res.dat.vec as res_vec:
                        petsc_mat.mult(v_vec, res_vec)
                return firedrake.Cofunction(row.function_space().dual(), val=res.dat)
            elif isinstance(rhs, matrix.MatrixBase):
                petsc_mat = lhs.petscmat
                (row, col) = lhs.arguments()
                res = PETSc.Mat().create()
                # TODO Figure out what goes here
                res = petsc_mat.matMult(rhs.petscmat)
                return matrix.AssembledMatrix(rhs.arguments(), bcs, res,
                                              appctx=appctx,
                                              options_prefix=options_prefix)
            else:
                raise TypeError("Incompatible RHS for Action.")
        elif isinstance(lhs, (firedrake.Cofunction, firedrake.Function)):
            if isinstance(rhs, (firedrake.Cofunction, firedrake.Function)):
                # Return scalar value
                with lhs.dat.vec_ro as x, rhs.dat.vec_ro as y:
                    res = x.dot(y)
                return res
            else:
                raise TypeError("Incompatible RHS for Action.")
        else:
            raise TypeError("Incompatible LHS for Action.")
=======
        if not isinstance(lhs, matrix.MatrixBase):
            raise TypeError("Incompatible LHS for Action")
        if isinstance(rhs, (firedrake.Cofunction, firedrake.Function)):
            petsc_mat = lhs.petscmat
            (row, col) = lhs.arguments()
            res = firedrake.Cofunction(col.function_space().dual())

            with rhs.dat.vec_ro as v_vec:
                with res.dat.vec as res_vec:
                    petsc_mat.mult(v_vec, res_vec)
            return firedrake.Cofunction(row.function_space().dual(), val=res.dat)
        elif isinstance(rhs, matrix.MatrixBase):
            petsc_mat = lhs.petscmat
            (row, col) = lhs.arguments()
            res = PETSc.Mat().create()
            # TODO Figure out what goes here
            res = petsc_mat.matMult(rhs.petscmat)
            return matrix.AssembledMatrix(rhs.arguments(), bcs, res,
                                          appctx=appctx,
                                          options_prefix=options_prefix)
        else:
            raise TypeError("Incompatible RHS for Action")
>>>>>>> b1717d2a
    elif isinstance(expr, ufl.FormSum):
        if (len(args) != len(expr.weights())):
            raise TypeError("Mismatching weights and operands in FormSum")
        if len(args) == 0:
            raise TypeError("Empty FormSum")
        if all([isinstance(op, firedrake.Cofunction) for op in args]):
            # TODO check all are in same function space
            res = sum([w*op.dat for (op, w) in zip(args, expr.weights())])
            return firedrake.Cofunction(args[0].function_space(), res)
        elif all([isinstance(op, ufl.Matrix) for op in args]):
            res = PETSc.Mat().create()
            set = False
            for (op, w) in zip(args, expr.weights()):
                petsc_mat = op.petscmat
                petsc_mat.scale(w)
                if set:
                    res = res + petsc_mat
                else:
                    res = petsc_mat
                    set = True
            return matrix.AssembledMatrix(expr.arguments()[0], bcs, res,
                                          appctx=appctx,
                                          options_prefix=options_prefix)
        else:
            raise TypeError("Mismatching FormSum shapes")
<<<<<<< HEAD
    elif isinstance(expr, ufl.Interp):
        # Replace assembled children
        _, expression = expr.argument_slots()
        v, *assembled_expression = args
        if assembled_expression:
            # Occur in situations such as Interp composition
            expression = assembled_expression[0]
        expr = expr._ufl_expr_reconstruct_(expression, v)

        # Different assembly procedures:
        # 1) Interp(Argument(V1, 1), Argument(V2.dual(), 0)) -> Jacobian (Interp matrix)
        # 2) Interp(Coefficient(...), Argument(V2.dual(), 0)) -> Operator (or Jacobian action)
        # 3) Interp(Argument(V1, 0), Argument(V2.dual(), 1)) -> Jacobian adjoint
        # 4) Interp(Argument(V1, 0), Cofunction(...)) -> Action of the Jacobian adjoint
        # This can be generalized to the case where the first slot is an arbitray expression.
        rank = len(expr.arguments())
        # If argument numbers have been swapped => Adjoint.
        arg_expression = ufl.algorithms.extract_arguments(expression)
        is_adjoint = (arg_expression and arg_expression[0].number() == 0)
        # Workaround: Renumber argument when needed since Interpolator assumes it takes a zero-numbered argument.
        if not is_adjoint and rank != 1:
            _, v1 = expr.arguments()
            expression = ufl.replace(expression, {v1: firedrake.Argument(v1.function_space(), number=0, part=v1.part())})
        # Should we use `freeze_expr` to cache the interpolation ? (e.g. if timestepping loop)
        interpolator = firedrake.Interpolator(expression, expr.function_space())
        # Assembly
        if rank == 1:
            # Assembling the action of the Jacobian adjoint.
            if is_adjoint:
                print('\n\n adjoint\n\n')
                output = tensor or firedrake.Cofunction(arg_expression[0].function_space().dual())
                return interpolator._interpolate(v, output=output, transpose=is_adjoint)
            # Assembling the operator, or its Jacobian action.
            return interpolator._interpolate(transpose=is_adjoint, output=tensor)
        elif rank == 2:
            # Return the interpolation matrix
            op2_mat = interpolator.callable()
            petsc_mat = op2_mat.handle
            if is_adjoint:
                # TODO: Work out how to get the conjugate?
                petsc_mat.transpose()
            return matrix.AssembledMatrix(expr.arguments(), bcs, petsc_mat,
                                          appctx=appctx,
                                          options_prefix=options_prefix)
        else:
            # The case rank == 0 is handled via the DAG restructuration
            raise ValueError("Incompatible number of arguments.")
=======
>>>>>>> b1717d2a
    elif isinstance(expr, (ufl.Cofunction, ufl.Coargument, ufl.Matrix)):
        return expr
    elif isinstance(expr, ufl.Coefficient):
        return expr
    else:
        raise TypeError(f"Unrecognised BaseForm instance: {expr}")


@PETSc.Log.EventDecorator()
def allocate_matrix(expr, bcs=None, *, mat_type=None, sub_mat_type=None,
                    appctx=None, form_compiler_parameters=None, options_prefix=None):
    r"""Allocate a matrix given an expression.

    .. warning::

       Do not use this function unless you know what you're doing.
    """
    bcs = bcs or ()
    appctx = appctx or {}

    matfree = mat_type == "matfree"
    arguments = expr.arguments()
    if bcs is None:
        bcs = ()
    else:
        if any(isinstance(bc, EquationBC) for bc in bcs):
            raise TypeError("EquationBC objects not expected here. "
                            "Preprocess by extracting the appropriate form with bc.extract_form('Jp') or bc.extract_form('J')")
    if matfree:
        return matrix.ImplicitMatrix(expr, bcs,
                                     appctx=appctx,
                                     fc_params=form_compiler_parameters,
                                     options_prefix=options_prefix)

    integral_types = set(i.integral_type() for i in expr.integrals())
    for bc in bcs:
        integral_types.update(integral.integral_type()
                              for integral in bc.integrals())
    nest = mat_type == "nest"
    if nest:
        baij = sub_mat_type == "baij"
    else:
        baij = mat_type == "baij"

    if any(len(a.function_space()) > 1 for a in arguments) and mat_type == "baij":
        raise ValueError("BAIJ matrix type makes no sense for mixed spaces, use 'aij'")

    get_cell_map = operator.methodcaller("cell_node_map")
    get_extf_map = operator.methodcaller("exterior_facet_node_map")
    get_intf_map = operator.methodcaller("interior_facet_node_map")
    domains = OrderedDict((k, set()) for k in (get_cell_map,
                                               get_extf_map,
                                               get_intf_map))
    mapping = {"cell": (get_cell_map, op2.ALL),
               "exterior_facet_bottom": (get_cell_map, op2.ON_BOTTOM),
               "exterior_facet_top": (get_cell_map, op2.ON_TOP),
               "interior_facet_horiz": (get_cell_map, op2.ON_INTERIOR_FACETS),
               "exterior_facet": (get_extf_map, op2.ALL),
               "exterior_facet_vert": (get_extf_map, op2.ALL),
               "interior_facet": (get_intf_map, op2.ALL),
               "interior_facet_vert": (get_intf_map, op2.ALL)}
    for integral_type in integral_types:
        try:
            get_map, region = mapping[integral_type]
        except KeyError:
            raise ValueError(f"Unknown integral type '{integral_type}'")
        domains[get_map].add(region)

    test, trial = arguments
    map_pairs, iteration_regions = zip(*(((get_map(test), get_map(trial)),
                                          tuple(sorted(regions)))
                                         for get_map, regions in domains.items()
                                         if regions))
    try:
        sparsity = op2.Sparsity((test.function_space().dof_dset,
                                 trial.function_space().dof_dset),
                                tuple(map_pairs),
                                iteration_regions=tuple(iteration_regions),
                                nest=nest,
                                block_sparse=baij)
    except SparsityFormatError:
        raise ValueError("Monolithic matrix assembly not supported for systems "
                         "with R-space blocks")

    return matrix.Matrix(expr, bcs, mat_type, sparsity, ScalarType,
                         options_prefix=options_prefix)


@PETSc.Log.EventDecorator()
def create_assembly_callable(expr, tensor=None, bcs=None, form_compiler_parameters=None,
                             mat_type=None, sub_mat_type=None, diagonal=False):
    r"""Create a callable object than be used to assemble expr into a tensor.

    This is really only designed to be used inside residual and
    jacobian callbacks, since it always assembles back into the
    initially provided tensor.  See also :func:`allocate_matrix`.

    .. warning::

        This function is now deprecated.

    .. warning::

       Really do not use this function unless you know what you're doing.
    """
    import warnings
    with warnings.catch_warnings():
        warnings.simplefilter("once", DeprecationWarning)
        warnings.warn("create_assembly_callable is now deprecated. Please use assemble or FormAssembler instead.",
                      DeprecationWarning)

    if tensor is None:
        raise ValueError("Have to provide tensor to write to")

    rank = len(expr.arguments())
    if rank == 0:
        return ZeroFormAssembler(expr, tensor, form_compiler_parameters).assemble
    elif rank == 1 or (rank == 2 and diagonal):
        return OneFormAssembler(expr, tensor, bcs, diagonal=diagonal,
                                form_compiler_parameters=form_compiler_parameters).assemble
    elif rank == 2:
        return TwoFormAssembler(expr, tensor, bcs, form_compiler_parameters).assemble
    else:
        raise AssertionError


def _assemble_form(form, tensor=None, bcs=None, *,
                   diagonal=False,
                   mat_type=None,
                   sub_mat_type=None,
                   appctx=None,
                   options_prefix=None,
                   form_compiler_parameters=None,
                   zero_bc_nodes=False):
    """Assemble a form.

    See :func:`assemble` for a description of the arguments to this function.
    """
    bcs = solving._extract_bcs(bcs)

    _check_inputs(form, tensor, bcs, diagonal)

    if tensor is not None:
        _zero_tensor(tensor, form, diagonal)
    else:
        tensor = _make_tensor(form, bcs, diagonal=diagonal, mat_type=mat_type,
                              sub_mat_type=sub_mat_type, appctx=appctx,
                              form_compiler_parameters=form_compiler_parameters,
                              options_prefix=options_prefix)

    # It is expensive to construct new assemblers because extracting the data
    # from the form is slow. Since all of the data structures in the assembler
    # are persistent apart from the output tensor, we stash the assembler on the
    # form and swap out the tensor if needed.
    # The cache key only needs to contain the boundary conditions, diagonal and
    # form compiler parameters since all other assemble kwargs are only used for
    # creating the tensor which is handled above and has no bearing on the assembler.
    # Note: This technically creates a memory leak since bcs are 'heavy' and so
    # repeated assembly of the same form but with different boundary conditions
    # will lead to old bcs getting stored along with old tensors.

    # FIXME This only works for 1-forms at the moment
    is_cacheable = len(form.arguments()) == 1
    if is_cacheable:
        try:
            key = tuple(bcs), diagonal, tuplify(form_compiler_parameters), zero_bc_nodes
            assembler = form._cache[_FORM_CACHE_KEY][key]
            assembler.replace_tensor(tensor)
            return assembler.assemble()
        except KeyError:
            pass

    rank = len(form.arguments())
    if rank == 0:
        assembler = ZeroFormAssembler(form, tensor, form_compiler_parameters)
    elif rank == 1 or (rank == 2 and diagonal):
        assembler = OneFormAssembler(form, tensor, bcs, diagonal=diagonal,
                                     form_compiler_parameters=form_compiler_parameters,
                                     needs_zeroing=False, zero_bc_nodes=zero_bc_nodes)
    elif rank == 2:
        assembler = TwoFormAssembler(form, tensor, bcs, form_compiler_parameters,
                                     needs_zeroing=False)
    else:
        raise AssertionError

    if is_cacheable:
        if _FORM_CACHE_KEY not in form._cache:
            form._cache[_FORM_CACHE_KEY] = {}
        form._cache[_FORM_CACHE_KEY][key] = assembler

    return assembler.assemble()


def _check_inputs(form, tensor, bcs, diagonal):
    # Ensure mesh is 'initialised' as we could have got here without building a
    # function space (e.g. if integrating a constant).
    for mesh in form.ufl_domains():
        mesh.init()

    if diagonal and any(isinstance(bc, EquationBCSplit) for bc in bcs):
        raise NotImplementedError("Diagonal assembly and EquationBC not supported")

    rank = len(form.arguments())
    if rank == 0:
        assert tensor is None
        assert not bcs
    elif rank == 1:
        test, = form.arguments()

        if tensor is not None and test.function_space() != tensor.function_space():
            raise ValueError("Form's argument does not match provided result tensor")
    elif rank == 2 and diagonal:
        test, trial = form.arguments()
        if test.function_space() != trial.function_space():
            raise ValueError("Can only assemble the diagonal of 2-form if the function spaces match")
    elif rank == 2:
        if tensor is not None and tensor.a.arguments() != form.arguments():
            raise ValueError("Form's arguments do not match provided result tensor")
    else:
        raise AssertionError

    if any(c.dat.dtype != ScalarType for c in form.coefficients()):
        raise ValueError("Cannot assemble a form containing coefficients where the "
                         "dtype is not the PETSc scalar type.")


def _zero_tensor(tensor, form, diagonal):
    rank = len(form.arguments())
    assert rank != 0
    if rank == 1 or (rank == 2 and diagonal):
        tensor.dat.zero()
    elif rank == 2:
        if not isinstance(tensor, matrix.ImplicitMatrix):
            tensor.M.zero()
    else:
        raise AssertionError


def _make_tensor(form, bcs, *, diagonal, mat_type, sub_mat_type, appctx,
                 form_compiler_parameters, options_prefix):
    rank = len(form.arguments())
    if rank == 0:
        return op2.Global(1, [0.0], dtype=utils.ScalarType)
    elif rank == 1:
        test, = form.arguments()
        return firedrake.Cofunction(test.function_space().dual())
    elif rank == 2 and diagonal:
        test, _ = form.arguments()
        return firedrake.Cofunction(test.function_space().dual())
    elif rank == 2:
        mat_type, sub_mat_type = _get_mat_type(mat_type, sub_mat_type, form.arguments())
        return allocate_matrix(form, bcs, mat_type=mat_type, sub_mat_type=sub_mat_type,
                               appctx=appctx, form_compiler_parameters=form_compiler_parameters,
                               options_prefix=options_prefix)
    else:
        raise AssertionError


class FormAssembler(abc.ABC):
    """Abstract base class for assembling forms.

    :param form: The variational form to be assembled.
    :param tensor: The output tensor to store the result.
    :param bcs: Iterable of boundary conditions to apply.
    :param form_compiler_parameters: Optional parameters to pass to the
        TSFC and/or Slate compilers.
    :param needs_zeroing: Should ``tensor`` be zeroed before assembling?
    """

    def __init__(self, form, tensor, bcs=(), form_compiler_parameters=None, needs_zeroing=True):
        assert tensor is not None

        bcs = solving._extract_bcs(bcs)

        self._form = form
        self._tensor = tensor
        self._bcs = bcs
        self._form_compiler_params = form_compiler_parameters or {}
        self._needs_zeroing = needs_zeroing

    @property
    @abc.abstractmethod
    def result(self):
        """The result of the assembly operation."""

    @property
    @abc.abstractmethod
    def diagonal(self):
        """Are we assembling the diagonal of a 2-form?"""

    def assemble(self):
        """Perform the assembly.

        :returns: The assembled object.
        """
        if self._needs_zeroing:
            self._as_pyop2_type(self._tensor).zero()

        for parloop in self.parloops:
            parloop()

        for bc in self._bcs:
            if isinstance(bc, EquationBC):  # can this be lifted?
                bc = bc.extract_form("F")
            self._apply_bc(bc)

        return self.result

    def replace_tensor(self, tensor):
        if tensor is self._tensor:
            return

        # TODO We should have some proper checks here
        for lknl, parloop in zip(self.local_kernels, self.parloops):
            data = _FormHandler.index_tensor(tensor, self._form, lknl.indices, self.diagonal)
            parloop.arguments[0].data = data
        self._tensor = tensor

    @cached_property
    def local_kernels(self):
        try:
            topology, = set(d.topology for d in self._form.ufl_domains())
        except ValueError:
            raise NotImplementedError("All integration domains must share a mesh topology")

        for o in itertools.chain(self._form.arguments(), self._form.coefficients()):
            domain = o.ufl_domain()
            if domain is not None and domain.topology != topology:
                raise NotImplementedError("Assembly with multiple meshes is not supported")

        if isinstance(self._form, ufl.Form):
            return tsfc_interface.compile_form(self._form, "form", diagonal=self.diagonal,
                                               parameters=self._form_compiler_params)
        elif isinstance(self._form, slate.TensorBase):
            return slac.compile_expression(self._form, compiler_parameters=self._form_compiler_params)
        else:
            raise AssertionError

    @cached_property
    def all_integer_subdomain_ids(self):
        return tsfc_interface.gather_integer_subdomain_ids(self.local_kernels)

    @cached_property
    def global_kernels(self):
        return tuple(_make_global_kernel(self._form, tsfc_knl, self.all_integer_subdomain_ids,
                                         diagonal=self.diagonal,
                                         unroll=self.needs_unrolling(tsfc_knl, self._bcs))
                     for tsfc_knl in self.local_kernels)

    @cached_property
    def parloops(self):
        return tuple(ParloopBuilder(self._form, lknl, gknl, self._tensor,
                                    self.all_integer_subdomain_ids, diagonal=self.diagonal,
                                    lgmaps=self.collect_lgmaps(lknl, self._bcs)).build()
                     for lknl, gknl in zip(self.local_kernels, self.global_kernels))

    def needs_unrolling(self, local_knl, bcs):
        """Do we need to address matrix elements directly rather than in
        a blocked fashion?

        This is slower but required for the application of some boundary conditions
        to 2-forms.

        :param local_knl: A :class:`tsfc_interface.SplitKernel`.
        :param bcs: Iterable of boundary conditions.
        """
        return False

    def collect_lgmaps(self, local_knl, bcs):
        """Return any local-to-global maps that need to be swapped out.

        This is only needed when applying boundary conditions to 2-forms.

        :param local_knl: A :class:`tsfc_interface.SplitKernel`.
        :param bcs: Iterable of boundary conditions.
        """
        return None

    @staticmethod
    def _as_pyop2_type(tensor):
        if isinstance(tensor, op2.Global):
            return tensor
        elif isinstance(tensor, firedrake.Cofunction):
            return tensor.dat
        elif isinstance(tensor, matrix.Matrix):
            return tensor.M
        else:
            raise AssertionError


class ZeroFormAssembler(FormAssembler):
    """Class for assembling a 0-form."""

    diagonal = False
    """Diagonal assembly not possible for zero forms."""

    def __init__(self, form, tensor, form_compiler_parameters=None):
        super().__init__(form, tensor, (), form_compiler_parameters)

    @property
    def result(self):
        return self._tensor.data[0]


class OneFormAssembler(FormAssembler):
    """Class for assembling a 1-form.

    :param diagonal: Are we actually assembling the diagonal of a 2-form?
    :param zero_bc_nodes: If ``True``, set the boundary condition nodes in the
        output tensor to zero rather than to the values prescribed by the
        boundary condition.

    For all other arguments see :class:`FormAssembler` for more information.
    """

    def __init__(self, form, tensor, bcs=(), diagonal=False, zero_bc_nodes=False,
                 form_compiler_parameters=None, needs_zeroing=True):
        super().__init__(form, tensor, bcs, form_compiler_parameters, needs_zeroing)
        self._diagonal = diagonal
        self._zero_bc_nodes = zero_bc_nodes

    @property
    def diagonal(self):
        return self._diagonal

    @property
    def result(self):
        return self._tensor

    def _apply_bc(self, bc):
        # TODO Maybe this could be a singledispatchmethod?
        if isinstance(bc, DirichletBC):
            self._apply_dirichlet_bc(bc)
        elif isinstance(bc, EquationBCSplit):
            bc.zero(self._tensor)

            type(self)(bc.f, self._tensor, bc.bcs, self._diagonal, self._zero_bc_nodes,
                       self._form_compiler_params, needs_zeroing=False).assemble()
        else:
            raise AssertionError

    def _apply_dirichlet_bc(self, bc):
        if not self._zero_bc_nodes:
            if self._diagonal:
                bc.set(self._tensor, 1)
            else:
                bc.apply(self._tensor)
        else:
            bc.zero(self._tensor)


def TwoFormAssembler(form, tensor, *args, **kwargs):
    if isinstance(tensor, matrix.ImplicitMatrix):
        return MatrixFreeAssembler(tensor)
    else:
        return ExplicitMatrixAssembler(form, tensor, *args, **kwargs)


class ExplicitMatrixAssembler(FormAssembler):
    """Class for assembling a 2-form."""

    diagonal = False
    """Diagonal assembly not possible for two forms."""

    @property
    def test_function_space(self):
        test, _ = self._form.arguments()
        return test.function_space()

    @property
    def trial_function_space(self):
        _, trial = self._form.arguments()
        return trial.function_space()

    def get_indicess(self, knl):
        if all(i is None for i in knl.indices):
            return numpy.ndindex(self._tensor.block_shape)
        else:
            assert all(i is not None for i in knl.indices)
            return knl.indices,

    @property
    def result(self):
        self._tensor.M.assemble()
        return self._tensor

    def needs_unrolling(self, knl, bcs):
        for i, j in self.get_indicess(knl):
            for bc in itertools.chain(*self._filter_bcs(bcs, i, j)):
                if bc.function_space().component is not None:
                    return True
        return False

    def collect_lgmaps(self, knl, bcs):
        lgmaps = []
        for i, j in self.get_indicess(knl):
            row_bcs, col_bcs = self._filter_bcs(bcs, i, j)
            rlgmap, clgmap = self._tensor.M[i, j].local_to_global_maps
            rlgmap = self.test_function_space[i].local_to_global_map(row_bcs, rlgmap)
            clgmap = self.trial_function_space[j].local_to_global_map(col_bcs, clgmap)
            lgmaps.append((rlgmap, clgmap))
        return tuple(lgmaps)

    def _filter_bcs(self, bcs, row, col):
        if len(self.test_function_space) > 1:
            bcrow = tuple(bc for bc in bcs
                          if bc.function_space_index() == row)
        else:
            bcrow = bcs

        if len(self.trial_function_space) > 1:
            bccol = tuple(bc for bc in bcs
                          if bc.function_space_index() == col
                          and isinstance(bc, DirichletBC))
        else:
            bccol = tuple(bc for bc in bcs if isinstance(bc, DirichletBC))
        return bcrow, bccol

    def _apply_bc(self, bc):
        op2tensor = self._tensor.M
        spaces = tuple(a.function_space() for a in self._tensor.a.arguments())
        V = bc.function_space()
        component = V.component
        if component is not None:
            V = V.parent
        index = 0 if V.index is None else V.index
        space = V if V.parent is None else V.parent
        if isinstance(bc, DirichletBC):
            if space != spaces[0]:
                raise TypeError("bc space does not match the test function space")
            elif space != spaces[1]:
                raise TypeError("bc space does not match the trial function space")

            # Set diagonal entries on bc nodes to 1 if the current
            # block is on the matrix diagonal and its index matches the
            # index of the function space the bc is defined on.
            op2tensor[index, index].set_local_diagonal_entries(bc.nodes, idx=component)

            # Handle off-diagonal block involving real function space.
            # "lgmaps" is correctly constructed in _matrix_arg, but
            # is ignored by PyOP2 in this case.
            # Walk through row blocks associated with index.
            for j, s in enumerate(space):
                if j != index and s.ufl_element().family() == "Real":
                    self._apply_bcs_mat_real_block(op2tensor, index, j, component, bc.node_set)
            # Walk through col blocks associated with index.
            for i, s in enumerate(space):
                if i != index and s.ufl_element().family() == "Real":
                    self._apply_bcs_mat_real_block(op2tensor, i, index, component, bc.node_set)
        elif isinstance(bc, EquationBCSplit):
            for j, s in enumerate(spaces[1]):
                if s.ufl_element().family() == "Real":
                    self._apply_bcs_mat_real_block(op2tensor, index, j, component, bc.node_set)
            type(self)(bc.f, self._tensor, bc.bcs, self._form_compiler_params,
                       needs_zeroing=False).assemble()
        else:
            raise AssertionError

    @staticmethod
    def _apply_bcs_mat_real_block(op2tensor, i, j, component, node_set):
        dat = op2tensor[i, j].handle.getPythonContext().dat
        if component is not None:
            dat = op2.DatView(dat, component)
        dat.zero(subset=node_set)


class MatrixFreeAssembler:
    """Stub class wrapping matrix-free assembly."""

    def __init__(self, tensor):
        self._tensor = tensor

    def assemble(self):
        self._tensor.assemble()
        return self._tensor


def get_form_assembler(form, tensor, *args, **kwargs):
    """Provide the assemble method for `form`"""

<<<<<<< HEAD
    # Don't expand derivatives if mat_type is 'matfree'
    mat_type = kwargs.pop('mat_type', None)
    fc_params = kwargs.get('form_compiler_parameters')
    # Pre-process form
    form = preprocess_base_form(form, mat_type=mat_type, form_compiler_parameters=fc_params)
    if isinstance(form, ufl.Form) and not base_form_operands(form):
        if len(form.arguments()) == 1:
            return OneFormAssembler(form, tensor, *args, **kwargs).assemble
=======
    if isinstance(form, (ufl.form.Form, slate.TensorBase)) and not base_form_operands(form):
        diagonal = kwargs.pop('diagonal', False)
        if len(form.arguments()) == 1 or diagonal:
            return OneFormAssembler(form, tensor, *args, diagonal=diagonal, **kwargs).assemble
>>>>>>> b1717d2a
        elif len(form.arguments()) == 2:
            return TwoFormAssembler(form, tensor, *args, **kwargs).assemble
        else:
            raise ValueError('Expecting a 1-form or 2-form and not %s' % (form))
    elif isinstance(form, ufl.form.BaseForm):
<<<<<<< HEAD
        return functools.partial(assemble_base_form, form, *args, tensor=tensor,
                                 mat_type=mat_type,
                                 preassembled_base_form=True, **kwargs)
=======
        return functools.partial(assemble_base_form, form, *args, tensor=tensor, **kwargs)
    else:
        raise ValueError('Expecting a BaseForm or a slate.TensorBase object and not %s' % form)
>>>>>>> b1717d2a


def _global_kernel_cache_key(form, local_knl, all_integer_subdomain_ids, **kwargs):
    # N.B. Generating the global kernel is not a collective operation so the
    # communicator does not need to be a part of this cache key.

    if isinstance(form, ufl.Form):
        sig = form.signature()
    elif isinstance(form, slate.TensorBase):
        sig = form.expression_hash

    # The form signature does not store this information. This should be accessible from
    # the UFL so we don't need this nasty hack.
    subdomain_key = []
    for val in form.subdomain_data().values():
        for k, v in val.items():
            if v is not None:
                extruded = v._extruded
                constant_layers = extruded and v.constant_layers
                subset = isinstance(v, op2.Subset)
                subdomain_key.append((k, extruded, constant_layers, subset))
            else:
                subdomain_key.append((k,))

    return ((sig,)
            + tuple(subdomain_key)
            + tuplify(all_integer_subdomain_ids)
            + cachetools.keys.hashkey(local_knl, **kwargs))


@cachetools.cached(cache={}, key=_global_kernel_cache_key)
def _make_global_kernel(*args, **kwargs):
    return _GlobalKernelBuilder(*args, **kwargs).build()


class _GlobalKernelBuilder:
    """Class that builds a :class:`op2.GlobalKernel`.

    :param form: The variational form.
    :param local_knl: :class:`tsfc_interface.SplitKernel` compiled by either
        TSFC or Slate.
    :param all_integer_subdomain_ids: See :func:`tsfc_interface.gather_integer_subdomain_ids`.
    :param diagonal: Are we assembling the diagonal of a 2-form?
    :param unroll: If ``True``, address matrix elements directly rather than in
        a blocked fashion. This is slower but required for the application of
        some boundary conditions.

    .. note::
        One should be able to generate a global kernel without needing to
        use any data structures (i.e. a stripped form should be sufficient).
    """

    def __init__(self, form, local_knl, all_integer_subdomain_ids, diagonal=False, unroll=False):
        self._form = form
        self._indices, self._kinfo = local_knl
        self._all_integer_subdomain_ids = all_integer_subdomain_ids.get(self._kinfo.integral_type, None)
        self._diagonal = diagonal
        self._unroll = unroll

        self._active_coefficients = _FormHandler.iter_active_coefficients(form, local_knl.kinfo)

        self._map_arg_cache = {}
        # Cache for holding :class:`op2.MapKernelArg` instances.
        # This is required to ensure that we use the same map argument when the
        # data objects in the parloop would be using the same map. This is to avoid
        # unnecessary packing in the global kernel.

    def build(self):
        """Build the global kernel."""
        kernel_args = [self._as_global_kernel_arg(arg)
                       for arg in self._kinfo.arguments]

        iteration_regions = {"exterior_facet_top": op2.ON_TOP,
                             "exterior_facet_bottom": op2.ON_BOTTOM,
                             "interior_facet_horiz": op2.ON_INTERIOR_FACETS}
        iteration_region = iteration_regions.get(self._integral_type, None)
        extruded = self._mesh.extruded
        constant_layers = extruded and not self._mesh.variable_layers

        return op2.GlobalKernel(self._kinfo.kernel,
                                kernel_args,
                                iteration_region=iteration_region,
                                pass_layer_arg=self._kinfo.pass_layer_arg,
                                extruded=extruded,
                                constant_layers=constant_layers,
                                subset=self._needs_subset)

    @property
    def _integral_type(self):
        return self._kinfo.integral_type

    @cached_property
    def _mesh(self):
        return self._form.ufl_domains()[self._kinfo.domain_number]

    @cached_property
    def _needs_subset(self):
        subdomain_data = self._form.subdomain_data()[self._mesh]
        if subdomain_data.get(self._integral_type, None) is not None:
            return True

        if self._kinfo.subdomain_id == "everywhere":
            return False
        elif self._kinfo.subdomain_id == "otherwise":
            return self._all_integer_subdomain_ids is not None
        else:
            return True

    @property
    def _indexed_function_spaces(self):
        return _FormHandler.index_function_spaces(self._form, self._indices)

    def _as_global_kernel_arg(self, tsfc_arg):
        # TODO Make singledispatchmethod with Python 3.8
        return _as_global_kernel_arg(tsfc_arg, self)

    def _get_map_arg(self, finat_element):
        """Get the appropriate map argument for the given FInAT element.

        :arg finat_element: A FInAT element.
        :returns: A :class:`op2.MapKernelArg` instance corresponding to
            the given FInAT element. This function uses a cache to ensure
            that PyOP2 knows when it can reuse maps.
        """
        key = self._get_map_id(finat_element)

        try:
            return self._map_arg_cache[key]
        except KeyError:
            pass

        shape = finat_element.index_shape
        if isinstance(finat_element, finat.TensorFiniteElement):
            shape = shape[:-len(finat_element._shape)]
        arity = numpy.prod(shape, dtype=int)
        if self._integral_type in {"interior_facet", "interior_facet_vert"}:
            arity *= 2

        if self._mesh.extruded:
            offset = tuple(eutils.calculate_dof_offset(finat_element))
            # for interior facet integrals we double the size of the offset array
            if self._integral_type in {"interior_facet", "interior_facet_vert"}:
                offset += offset
        else:
            offset = None

        map_arg = op2.MapKernelArg(arity, offset)
        self._map_arg_cache[key] = map_arg
        return map_arg

    def _get_dim(self, finat_element):
        if isinstance(finat_element, finat.TensorFiniteElement):
            return finat_element._shape
        else:
            return (1,)

    def _make_dat_global_kernel_arg(self, finat_element, index=None):
        if isinstance(finat_element, finat.EnrichedElement) and finat_element.is_mixed:
            assert index is None
            subargs = tuple(self._make_dat_global_kernel_arg(subelem.element)
                            for subelem in finat_element.elements)
            return op2.MixedDatKernelArg(subargs)
        else:
            dim = self._get_dim(finat_element)
            map_arg = self._get_map_arg(finat_element)
            return op2.DatKernelArg(dim, map_arg, index)

    def _make_mat_global_kernel_arg(self, relem, celem):
        if any(isinstance(e, finat.EnrichedElement) and e.is_mixed for e in {relem, celem}):
            subargs = tuple(self._make_mat_global_kernel_arg(rel.element, cel.element)
                            for rel, cel in product(relem.elements, celem.elements))
            shape = len(relem.elements), len(celem.elements)
            return op2.MixedMatKernelArg(subargs, shape)
        else:
            # PyOP2 matrix objects have scalar dims so we flatten them here
            rdim = numpy.prod(self._get_dim(relem), dtype=int)
            cdim = numpy.prod(self._get_dim(celem), dtype=int)
            map_args = self._get_map_arg(relem), self._get_map_arg(celem)
            return op2.MatKernelArg((((rdim, cdim),),), map_args, unroll=self._unroll)

    @staticmethod
    def _get_map_id(finat_element):
        """Return a key that is used to check if we reuse maps.

        This mirrors firedrake.functionspacedata.
        """
        if isinstance(finat_element, finat.TensorFiniteElement):
            finat_element = finat_element.base_element

        real_tensorproduct = eutils.is_real_tensor_product_element(finat_element)
        try:
            eperm_key = entity_permutations_key(finat_element.entity_permutations)
        except NotImplementedError:
            eperm_key = None
        return entity_dofs_key(finat_element.entity_dofs()), real_tensorproduct, eperm_key


@functools.singledispatch
def _as_global_kernel_arg(tsfc_arg, self):
    raise NotImplementedError


@_as_global_kernel_arg.register(kernel_args.OutputKernelArg)
def _as_global_kernel_arg_output(_, self):
    rank = len(self._form.arguments())
    Vs = self._indexed_function_spaces

    if rank == 0:
        return op2.GlobalKernelArg((1,))
    elif rank == 1 or rank == 2 and self._diagonal:
        V, = Vs
        if V.ufl_element().family() == "Real":
            return op2.GlobalKernelArg((1,))
        else:
            return self._make_dat_global_kernel_arg(create_element(V.ufl_element()))
    elif rank == 2:
        if all(V.ufl_element().family() == "Real" for V in Vs):
            return op2.GlobalKernelArg((1,))
        elif any(V.ufl_element().family() == "Real" for V in Vs):
            el, = (create_element(V.ufl_element()) for V in Vs
                   if V.ufl_element().family() != "Real")
            return self._make_dat_global_kernel_arg(el)
        else:
            rel, cel = (create_element(V.ufl_element()) for V in Vs)
            return self._make_mat_global_kernel_arg(rel, cel)
    else:
        raise AssertionError


@_as_global_kernel_arg.register(kernel_args.CoordinatesKernelArg)
def _as_global_kernel_arg_coordinates(_, self):
    finat_element = create_element(self._mesh.ufl_coordinate_element())
    return self._make_dat_global_kernel_arg(finat_element)


@_as_global_kernel_arg.register(kernel_args.CoefficientKernelArg)
def _as_global_kernel_arg_coefficient(_, self):
    coeff = next(self._active_coefficients)
    V = coeff.ufl_function_space()
    if hasattr(V, "component") and V.component is not None:
        index = V.component,
        V = V.parent
    else:
        index = None

    ufl_element = V.ufl_element()
    if ufl_element.family() == "Real":
        return op2.GlobalKernelArg((ufl_element.value_size(),))
    else:
        finat_element = create_element(ufl_element)
        return self._make_dat_global_kernel_arg(finat_element, index)


@_as_global_kernel_arg.register(kernel_args.CellSizesKernelArg)
def _as_global_kernel_arg_cell_sizes(_, self):
    # this mirrors tsfc.kernel_interface.firedrake_loopy.KernelBuilder.set_cell_sizes
    ufl_element = ufl.FiniteElement("P", self._mesh.ufl_cell(), 1)
    finat_element = create_element(ufl_element)
    return self._make_dat_global_kernel_arg(finat_element)


@_as_global_kernel_arg.register(kernel_args.ExteriorFacetKernelArg)
def _as_global_kernel_arg_exterior_facet(_, self):
    return op2.DatKernelArg((1,))


@_as_global_kernel_arg.register(kernel_args.InteriorFacetKernelArg)
def _as_global_kernel_arg_interior_facet(_, self):
    return op2.DatKernelArg((2,))


@_as_global_kernel_arg.register(CellFacetKernelArg)
def _as_global_kernel_arg_cell_facet(_, self):
    if self._mesh.extruded:
        num_facets = self._mesh._base_mesh.ufl_cell().num_facets()
    else:
        num_facets = self._mesh.ufl_cell().num_facets()
    return op2.DatKernelArg((num_facets, 2))


@_as_global_kernel_arg.register(kernel_args.CellOrientationsKernelArg)
def _as_global_kernel_arg_cell_orientations(_, self):
    # this mirrors firedrake.mesh.MeshGeometry.init_cell_orientations
    ufl_element = ufl.FiniteElement("DG", cell=self._form.ufl_domain().ufl_cell(), degree=0)
    finat_element = create_element(ufl_element)
    return self._make_dat_global_kernel_arg(finat_element)


@_as_global_kernel_arg.register(LayerCountKernelArg)
def _as_global_kernel_arg_layer_count(_, self):
    return op2.GlobalKernelArg((1,))


class ParloopBuilder:
    """Class that builds a :class:`op2.Parloop`.

    :param form: The variational form.
    :param local_knl: :class:`tsfc_interface.SplitKernel` compiled by either
        TSFC or Slate.
    :param global_knl: A :class:`pyop2.GlobalKernel` instance.
    :param tensor: The output tensor to write to (cannot be ``None``).
    :param all_integer_subdomain_ids: See :func:`tsfc_interface.gather_integer_subdomain_ids`.
    :param diagonal: Are we assembling the diagonal of a 2-form?
    :param lgmaps: Optional iterable of local-to-global maps needed for applying
        boundary conditions to 2-forms.
    """

    def __init__(self, form, local_knl, global_knl, tensor,
                 all_integer_subdomain_ids, diagonal=False, lgmaps=None):
        self._form = form
        self._local_knl = local_knl
        self._global_knl = global_knl
        self._all_integer_subdomain_ids = all_integer_subdomain_ids
        self._tensor = tensor
        self._diagonal = diagonal
        self._lgmaps = lgmaps

        self._active_coefficients = _FormHandler.iter_active_coefficients(form, local_knl.kinfo)

    def build(self):
        """Construct the parloop."""
        parloop_args = [self._as_parloop_arg(tsfc_arg)
                        for tsfc_arg in self._kinfo.arguments]
        try:
            return op2.Parloop(self._global_knl, self._iterset, parloop_args)
        except MapValueError:
            raise RuntimeError("Integral measure does not match measure of all "
                               "coefficients/arguments")

    @property
    def _indices(self):
        return self._local_knl.indices

    @property
    def _kinfo(self):
        return self._local_knl.kinfo

    @property
    def _integral_type(self):
        return self._kinfo.integral_type

    @property
    def _indexed_function_spaces(self):
        return _FormHandler.index_function_spaces(self._form, self._indices)

    @property
    def _indexed_tensor(self):
        return _FormHandler.index_tensor(self._tensor, self._form, self._indices, self._diagonal)

    @cached_property
    def _mesh(self):
        return self._form.ufl_domains()[self._kinfo.domain_number]

    @cached_property
    def _iterset(self):
        try:
            subdomain_data = self._form.subdomain_data()[self._mesh][self._integral_type]
        except KeyError:
            subdomain_data = None

        if subdomain_data is not None:
            if self._integral_type != "cell":
                raise NotImplementedError("subdomain_data only supported with cell integrals")
            if self._kinfo.subdomain_id not in ["everywhere", "otherwise"]:
                raise ValueError("Cannot use subdomain data and subdomain_id")
            return subdomain_data
        else:
            return self._mesh.measure_set(self._integral_type, self._kinfo.subdomain_id,
                                          self._all_integer_subdomain_ids)

    def _get_map(self, V):
        """Return the appropriate PyOP2 map for a given function space."""
        assert isinstance(V, ufl.functionspace.BaseFunctionSpace)

        if self._integral_type in {"cell", "exterior_facet_top",
                                   "exterior_facet_bottom", "interior_facet_horiz"}:
            return V.cell_node_map()
        elif self._integral_type in {"exterior_facet", "exterior_facet_vert"}:
            return V.exterior_facet_node_map()
        elif self._integral_type in {"interior_facet", "interior_facet_vert"}:
            return V.interior_facet_node_map()
        else:
            raise AssertionError

    def _as_parloop_arg(self, tsfc_arg):
        """Return a :class:`op2.ParloopArg` corresponding to the provided
        :class:`tsfc.KernelArg`.
        """
        # TODO Make singledispatchmethod with Python 3.8
        return _as_parloop_arg(tsfc_arg, self)


@functools.singledispatch
def _as_parloop_arg(tsfc_arg, self):
    raise NotImplementedError


@_as_parloop_arg.register(kernel_args.OutputKernelArg)
def _as_parloop_arg_output(_, self):
    rank = len(self._form.arguments())
    tensor = self._indexed_tensor
    Vs = self._indexed_function_spaces

    if rank == 0:
        return op2.GlobalParloopArg(tensor)
    elif rank == 1 or rank == 2 and self._diagonal:
        V, = Vs
        if V.ufl_element().family() == "Real":
            return op2.GlobalParloopArg(tensor)
        else:
            return op2.DatParloopArg(tensor, self._get_map(V))
    elif rank == 2:
        rmap, cmap = [self._get_map(V) for V in Vs]

        if all(V.ufl_element().family() == "Real" for V in Vs):
            assert rmap is None and cmap is None
            return op2.GlobalParloopArg(tensor.handle.getPythonContext().global_)
        elif any(V.ufl_element().family() == "Real" for V in Vs):
            m = rmap or cmap
            return op2.DatParloopArg(tensor.handle.getPythonContext().dat, m)
        else:
            return op2.MatParloopArg(tensor, (rmap, cmap), lgmaps=self._lgmaps)
    else:
        raise AssertionError


@_as_parloop_arg.register(kernel_args.CoordinatesKernelArg)
def _as_parloop_arg_coordinates(_, self):
    func = self._mesh.coordinates
    map_ = self._get_map(func.function_space())
    return op2.DatParloopArg(func.dat, map_)


@_as_parloop_arg.register(kernel_args.CoefficientKernelArg)
def _as_parloop_arg_coefficient(arg, self):
    coeff = next(self._active_coefficients)
    if coeff.ufl_element().family() == "Real":
        return op2.GlobalParloopArg(coeff.dat)
    else:
        m = self._get_map(coeff.function_space())
        return op2.DatParloopArg(coeff.dat, m)


@_as_parloop_arg.register(kernel_args.CellOrientationsKernelArg)
def _as_parloop_arg_cell_orientations(_, self):
    func = self._mesh.cell_orientations()
    m = self._get_map(func.function_space())
    return op2.DatParloopArg(func.dat, m)


@_as_parloop_arg.register(kernel_args.CellSizesKernelArg)
def _as_parloop_arg_cell_sizes(_, self):
    func = self._mesh.cell_sizes
    m = self._get_map(func.function_space())
    return op2.DatParloopArg(func.dat, m)


@_as_parloop_arg.register(kernel_args.ExteriorFacetKernelArg)
def _as_parloop_arg_exterior_facet(_, self):
    return op2.DatParloopArg(self._mesh.exterior_facets.local_facet_dat)


@_as_parloop_arg.register(kernel_args.InteriorFacetKernelArg)
def _as_parloop_arg_interior_facet(_, self):
    return op2.DatParloopArg(self._mesh.interior_facets.local_facet_dat)


@_as_parloop_arg.register(CellFacetKernelArg)
def _as_parloop_arg_cell_facet(_, self):
    return op2.DatParloopArg(self._mesh.cell_to_facets)


@_as_parloop_arg.register(LayerCountKernelArg)
def _as_parloop_arg_layer_count(_, self):
    glob = op2.Global((1,), self._iterset.layers-2, dtype=numpy.int32)
    return op2.GlobalParloopArg(glob)


class _FormHandler:
    """Utility class for inspecting forms and local kernels."""

    @staticmethod
    def iter_active_coefficients(form, kinfo):
        """Yield the form coefficients referenced in ``kinfo``."""
        for idx, subidxs in kinfo.coefficient_map:
            for subidx in subidxs:
                yield form.coefficients()[idx].split()[subidx]

    @staticmethod
    def index_function_spaces(form, indices):
        """Return the function spaces of the form's arguments, indexed
        if necessary.
        """
        if all(i is None for i in indices):
            return tuple(a.ufl_function_space() for a in form.arguments())
        elif all(i is not None for i in indices):
            return tuple(a.ufl_function_space()[i] for i, a in zip(indices, form.arguments()))
        else:
            raise AssertionError

    @staticmethod
    def index_tensor(tensor, form, indices, diagonal):
        """Return the PyOP2 data structure tied to ``tensor``, indexed
        if necessary.
        """
        rank = len(form.arguments())
        is_indexed = any(i is not None for i in indices)

        if rank == 0:
            return tensor
        elif rank == 1 or rank == 2 and diagonal:
            i, = indices
            return tensor.dat[i] if is_indexed else tensor.dat
        elif rank == 2:
            i, j = indices
            return tensor.M[i, j] if is_indexed else tensor.M
        else:
            raise AssertionError


def _get_mat_type(mat_type, sub_mat_type, arguments):
    """Validate the matrix types provided by the user and set any that are
    undefined to default values.

    :arg mat_type: (:class:`str`) PETSc matrix type for the assembled matrix.
    :arg sub_mat_type: (:class:`str`) PETSc matrix type for blocks if
        ``mat_type`` is ``"nest"``.
    :arg arguments: The test and trial functions of the expression being assembled.
    :raises ValueError: On bad arguments.
    :returns: 2-:class:`tuple` of validated/default ``mat_type`` and ``sub_mat_type``.
    """
    if mat_type is None:
        mat_type = parameters.parameters["default_matrix_type"]
        if any(V.ufl_element().family() == "Real"
               for arg in arguments
               for V in arg.function_space()):
            mat_type = "nest"
    if mat_type not in {"matfree", "aij", "baij", "nest", "dense"}:
        raise ValueError(f"Unrecognised matrix type, '{mat_type}'")
    if sub_mat_type is None:
        sub_mat_type = parameters.parameters["default_sub_matrix_type"]
    if sub_mat_type not in {"aij", "baij"}:
        raise ValueError(f"Invalid submatrix type, '{sub_mat_type}' (not 'aij' or 'baij')")
    return mat_type, sub_mat_type<|MERGE_RESOLUTION|>--- conflicted
+++ resolved
@@ -100,18 +100,13 @@
         raise TypeError(f"Unable to assemble: {expr}")
 
 
-<<<<<<< HEAD
 def assemble_base_form(expression, tensor=None, bcs=None,
-=======
-def assemble_base_form(expr, tensor=None, bcs=None,
->>>>>>> b1717d2a
                        diagonal=False,
                        mat_type=None,
                        sub_mat_type=None,
                        form_compiler_parameters=None,
                        appctx=None,
                        options_prefix=None,
-<<<<<<< HEAD
                        zero_bc_nodes=False,
                        preassembled_base_form=False):
 
@@ -128,9 +123,6 @@
         expr = expression
 
     # DAG assembly: traverse the DAG in a post-order fashion and evaluate the node as we go.
-=======
-                       zero_bc_nodes=False):
->>>>>>> b1717d2a
     stack = [expr]
     visited = {}
     while stack:
@@ -145,18 +137,13 @@
             stack.append(e)
             stack.extend(unvisted_children)
         else:
-<<<<<<< HEAD
             t = tensor if e is expr else None
             visited[e] = base_form_assembly_visitor(e, t, bcs, diagonal,
-=======
-            visited[e] = base_form_assembly_visitor(e, tensor, bcs, diagonal,
->>>>>>> b1717d2a
                                                     form_compiler_parameters,
                                                     mat_type, sub_mat_type,
                                                     appctx, options_prefix,
                                                     zero_bc_nodes,
                                                     *(visited[arg] for arg in operands))
-<<<<<<< HEAD
 
     # Update tensor with the assembled result value
     assembled_base_form = visited[expr]
@@ -347,24 +334,12 @@
     return expr
 
 
-=======
-    return visited[expr]
-
-
-def base_form_operands(expr):
-    if isinstance(expr, (ufl.form.FormSum, ufl.Adjoint, ufl.Action)):
-        return list(expr.ufl_operands)
-    return []
-
-
->>>>>>> b1717d2a
 def base_form_assembly_visitor(expr, tensor, bcs, diagonal,
                                form_compiler_parameters,
                                mat_type, sub_mat_type,
                                appctx, options_prefix,
                                zero_bc_nodes, *args):
     if isinstance(expr, (ufl.form.Form, slate.TensorBase)):
-<<<<<<< HEAD
 
         if args and mat_type != "matfree":
             # Retrieve the Form's children
@@ -386,16 +361,6 @@
             res = firedrake.Cofunction(res.function_space().dual(), val=res.vector())
         return res
 
-=======
-        return _assemble_form(expr, tensor=tensor, bcs=bcs,
-                              diagonal=diagonal,
-                              mat_type=mat_type,
-                              sub_mat_type=sub_mat_type,
-                              appctx=appctx,
-                              options_prefix=options_prefix,
-                              form_compiler_parameters=form_compiler_parameters,
-                              zero_bc_nodes=zero_bc_nodes)
->>>>>>> b1717d2a
     elif isinstance(expr, ufl.Adjoint):
         if (len(args) != 1):
             raise TypeError("Not enough operands for Adjoint")
@@ -411,7 +376,6 @@
         if (len(args) != 2):
             raise TypeError("Not enough operands for Action")
         lhs, rhs = args
-<<<<<<< HEAD
         if isinstance(lhs, matrix.MatrixBase):
             if isinstance(rhs, (firedrake.Cofunction, firedrake.Function)):
                 petsc_mat = lhs.petscmat
@@ -443,30 +407,6 @@
                 raise TypeError("Incompatible RHS for Action.")
         else:
             raise TypeError("Incompatible LHS for Action.")
-=======
-        if not isinstance(lhs, matrix.MatrixBase):
-            raise TypeError("Incompatible LHS for Action")
-        if isinstance(rhs, (firedrake.Cofunction, firedrake.Function)):
-            petsc_mat = lhs.petscmat
-            (row, col) = lhs.arguments()
-            res = firedrake.Cofunction(col.function_space().dual())
-
-            with rhs.dat.vec_ro as v_vec:
-                with res.dat.vec as res_vec:
-                    petsc_mat.mult(v_vec, res_vec)
-            return firedrake.Cofunction(row.function_space().dual(), val=res.dat)
-        elif isinstance(rhs, matrix.MatrixBase):
-            petsc_mat = lhs.petscmat
-            (row, col) = lhs.arguments()
-            res = PETSc.Mat().create()
-            # TODO Figure out what goes here
-            res = petsc_mat.matMult(rhs.petscmat)
-            return matrix.AssembledMatrix(rhs.arguments(), bcs, res,
-                                          appctx=appctx,
-                                          options_prefix=options_prefix)
-        else:
-            raise TypeError("Incompatible RHS for Action")
->>>>>>> b1717d2a
     elif isinstance(expr, ufl.FormSum):
         if (len(args) != len(expr.weights())):
             raise TypeError("Mismatching weights and operands in FormSum")
@@ -492,7 +432,6 @@
                                           options_prefix=options_prefix)
         else:
             raise TypeError("Mismatching FormSum shapes")
-<<<<<<< HEAD
     elif isinstance(expr, ufl.Interp):
         # Replace assembled children
         _, expression = expr.argument_slots()
@@ -540,8 +479,6 @@
         else:
             # The case rank == 0 is handled via the DAG restructuration
             raise ValueError("Incompatible number of arguments.")
-=======
->>>>>>> b1717d2a
     elif isinstance(expr, (ufl.Cofunction, ufl.Coargument, ufl.Matrix)):
         return expr
     elif isinstance(expr, ufl.Coefficient):
@@ -1122,35 +1059,25 @@
 def get_form_assembler(form, tensor, *args, **kwargs):
     """Provide the assemble method for `form`"""
 
-<<<<<<< HEAD
     # Don't expand derivatives if mat_type is 'matfree'
     mat_type = kwargs.pop('mat_type', None)
     fc_params = kwargs.get('form_compiler_parameters')
     # Pre-process form
     form = preprocess_base_form(form, mat_type=mat_type, form_compiler_parameters=fc_params)
-    if isinstance(form, ufl.Form) and not base_form_operands(form):
-        if len(form.arguments()) == 1:
-            return OneFormAssembler(form, tensor, *args, **kwargs).assemble
-=======
     if isinstance(form, (ufl.form.Form, slate.TensorBase)) and not base_form_operands(form):
         diagonal = kwargs.pop('diagonal', False)
         if len(form.arguments()) == 1 or diagonal:
             return OneFormAssembler(form, tensor, *args, diagonal=diagonal, **kwargs).assemble
->>>>>>> b1717d2a
         elif len(form.arguments()) == 2:
             return TwoFormAssembler(form, tensor, *args, **kwargs).assemble
         else:
             raise ValueError('Expecting a 1-form or 2-form and not %s' % (form))
     elif isinstance(form, ufl.form.BaseForm):
-<<<<<<< HEAD
         return functools.partial(assemble_base_form, form, *args, tensor=tensor,
                                  mat_type=mat_type,
                                  preassembled_base_form=True, **kwargs)
-=======
-        return functools.partial(assemble_base_form, form, *args, tensor=tensor, **kwargs)
     else:
         raise ValueError('Expecting a BaseForm or a slate.TensorBase object and not %s' % form)
->>>>>>> b1717d2a
 
 
 def _global_kernel_cache_key(form, local_knl, all_integer_subdomain_ids, **kwargs):
