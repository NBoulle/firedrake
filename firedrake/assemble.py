--- conflicted
+++ resolved
@@ -100,11 +100,7 @@
         raise TypeError(f"Unable to assemble: {expr}")
 
 
-<<<<<<< HEAD
-def assemble_base_form(expr, tensor=None, bcs=None,
-=======
 def assemble_base_form(expression, tensor=None, bcs=None,
->>>>>>> 1b345218
                        diagonal=False,
                        mat_type=None,
                        sub_mat_type=None,
@@ -112,19 +108,8 @@
                        appctx=None,
                        options_prefix=None,
                        zero_bc_nodes=False,
-<<<<<<< HEAD
                        preassembled_base_form=False,
                        visited=None):
-
-    # Preprocess and restructure the DAG
-    if not preassembled_base_form:
-        expr = preassemble_base_form(expr, mat_type, form_compiler_parameters)
-
-    # DAG assembly: traverse the DAG in a post-order fashion and evaluate the node as we go.
-    stack = [expr]
-    visited = visited or {}
-=======
-                       preassembled_base_form=False):
 
     # Preprocess and restructure the DAG
     if not preassembled_base_form:
@@ -140,8 +125,7 @@
 
     # DAG assembly: traverse the DAG in a post-order fashion and evaluate the node as we go.
     stack = [expr]
-    visited = {}
->>>>>>> 1b345218
+    visited = visited or {}
     while stack:
         e = stack.pop()
         unvisted_children = []
@@ -154,12 +138,8 @@
             stack.append(e)
             stack.extend(unvisted_children)
         else:
-<<<<<<< HEAD
-            visited[e] = base_form_assembly_visitor(e, tensor, bcs, diagonal,
-=======
             t = tensor if e is expr else None
             visited[e] = base_form_assembly_visitor(e, t, bcs, diagonal,
->>>>>>> 1b345218
                                                     form_compiler_parameters,
                                                     mat_type, sub_mat_type,
                                                     appctx, options_prefix,
@@ -171,11 +151,6 @@
     # Doesn't need to update `tensor` with `assembled_base_form`
     # for assembled 1-form (Cofunction) because both underlying
     # Dat objects are the same (they automatically update).
-<<<<<<< HEAD
-    if tensor and isinstance(assembled_base_form, matrix.MatrixBase):
-        # Uses the PETSc copy method.
-        assembled_base_form.petscmat.copy(tensor.petscmat)
-=======
     # if tensor and isinstance(assembled_base_form, matrix.MatrixBase):
     #     Uses the PETSc copy method.
     #    assembled_base_form.petscmat.copy(tensor.petscmat)
@@ -183,90 +158,60 @@
     # What about cases where expanding derivatives produce a non-Form object ?
     if isinstance(expression, ufl.form.Form) and isinstance(expr, ufl.form.Form):
         expression._cache = expr._cache
->>>>>>> 1b345218
     return assembled_base_form
 
 
 def restructure_base_form(expr, visited=None):
     r"""Perform a preorder traversal to simplify and optimize the DAG.
-<<<<<<< HEAD
-
-    Example: Let's consider F(u, N(u; v*); v) with N(u; v*) and external operator.
+    Example: Let's consider F(u, N(u; v*); v) with N(u; v*) an external operator.
+
              We have: dFdu = \frac{\partial F}{\partial u} + Action(dFdN, dNdu)
              Now taking the action on a rank-1 object w (e.g. Coefficient/Cofunction) results in:
 
         (1) Action(Action(dFdN, dNdu), w)
 
-=======
-    Example: Let's consider F(u, N(u; v*); v) with N(u; v*) and external operator.
-             We have: dFdu = \frac{\partial F}{\partial u} + Action(dFdN, dNdu)
-             Now taking the action on a rank-1 object w (e.g. Coefficient/Cofunction) results in:
-        (1) Action(Action(dFdN, dNdu), w)
->>>>>>> 1b345218
                 Action                     Action
                 /    \                     /     \
               Action  w     ----->       dFdN   Action
               /    \                            /    \
             dFdN    dNdu                      dNdu    w
-<<<<<<< HEAD
 
         This situations does not only arise for ExternalOperator but also when we have a 2-form instead of dNdu!
 
         (2) Action(dNdu, w)
 
-=======
-        This situations does not only arise for ExternalOperator but also when we have a 2-form instead of dNdu!
-        (2) Action(dNdu, w)
->>>>>>> 1b345218
              Action
               /   \
              /     w        ----->   dNdu(u; w, v*)
             /
        dNdu(u; uhat, v*)
-<<<<<<< HEAD
-
-        (3) Adjoint(dNdu)
+
+        (3) Action(F, N)
+
+             Action                                       F
+              /   \         ----->   F(..., N)[v]  =      |
+            F[v]   N                                      N
+
+        (4) Adjoint(dNdu)
 
              Adjoint
                 |           ----->   dNdu(u; v*, uhat)
            dNdu(u; uhat, v*)
 
-        (4) Action(F, N)
-                                                          F
-             Action         ----->   F(..., N)[v]  =      |
-              /   \
-            F[v]   N                                      N
-
-
-    So from Action(Action(dFdN, dNdu(u; v*)), w) we get:
-
-=======
-        (3) Action(F, N)
-             Action                                       F
-              /   \         ----->   F(..., N)[v]  =      |
-            F[v]   N                                      N
-        (4) Adjoint(dNdu)
-             Adjoint
-                |           ----->   dNdu(u; v*, uhat)
-           dNdu(u; uhat, v*)
         (5) N(u; w) (scalar valued)
+
                                  Action
             N(u; w)   ---->       /   \   = Action(N, w)
                              N(u; v*)  w
 
     So from Action(Action(dFdN, dNdu(u; v*)), w) we get:
->>>>>>> 1b345218
+
              Action             Action               Action
              /    \    (1)      /     \      (2)     /     \               (4)                                dFdN
            Action  w  ---->  dFdN   Action  ---->  dFdN   dNdu(u; w, v*)  ---->  dFdN(..., dNdu(u; w, v*)) =    |
            /    \                    /    \                                                                  dNdu(u; w, v*)
          dFdN    dNdu              dNdu    w
-<<<<<<< HEAD
-
-    It uses a recursive approach to reconstruct the DAG as we traverse it, enabling to take into account
-    the dag rotation (i.e. (1) and (2)) in expr.
-    """
-=======
+
     It uses a recursive approach to reconstruct the DAG as we traverse it, enabling to take into account
     various dag rotations/manipulations in expr.
     """
@@ -316,46 +261,10 @@
 
 
 def restructure_base_form_postorder(expr, visited=None):
->>>>>>> 1b345218
     visited = visited or {}
     if expr in visited:
         return visited[expr]
 
-<<<<<<< HEAD
-    operands = base_form_operands(expr)
-
-    # Perform the DAG rotation when needed
-    if isinstance(expr, ufl.Action):
-        left = expr.left()
-        right = expr.right()
-        is_rank_1 = lambda x: isinstance(x, (firedrake.Cofunction, firedrake.Function)) or len(x.arguments()) == 1
-        is_rank_2 = lambda x: len(x.arguments()) == 2
-
-        if isinstance(left, ufl.Form) and is_rank_1(right):
-            v_rep = left.arguments()[-1]
-            visited[expr] = ufl.replace(left, {v_rep: right})
-            return visited[expr]
-        # If left is Action and has a rank 2, then it is an action of a 2-form on a 2-form
-        if isinstance(left, ufl.Action) and is_rank_2(left):
-            operands = [left.left(), ufl.action(left.right(), right)]
-        if isinstance(left, ufl.ExternalOperator) and is_rank_1(right):
-            arg = left.arguments()[-1]
-            visited[expr] = ufl.replace(left, {arg: right})
-            return visited[expr]
-
-    if isinstance(expr, ufl.Adjoint) and isinstance(expr.form(), ufl.ExternalOperator):
-        e = expr.form()
-        # Adjoint arguments have already been swapped
-        args = expr.arguments()
-        visited[expr] = e._ufl_expr_reconstruct(*e.ufl_operands, argument_slots=args)
-        return visited[expr]
-
-    # Visit/update the children
-    # operands = list(preassemble_base_form(op, visited) for op in operands)
-    operands = list(restructure_base_form(op, visited) for op in operands)
-    # Need to reconstruct the DAG as we traverse it!
-    #  -> ufl.replace does not apply on most of the base form objects
-=======
     # Visit/update the children
     operands = base_form_operands(expr)
     operands = list(restructure_base_form_postorder(op, visited) for op in operands)
@@ -377,47 +286,19 @@
     operands = base_form_operands(expr)
     operands = list(restructure_base_form_preorder(op, visited) for op in operands)
     # Need to reconstruct the DAG as we traverse it!
->>>>>>> 1b345218
     visited[expr] = reconstruct_node_from_operands(expr, operands)
     return visited[expr]
 
 
 def reconstruct_node_from_operands(expr, operands):
-<<<<<<< HEAD
-    if isinstance(expr, ufl.form.FormSum):
-        return ufl.FormSum(*[(op, 1) for op in operands])
-    if isinstance(expr, ufl.Adjoint):
-        form, = operands
-        return ufl.Adjoint(form)
-    if isinstance(expr, ufl.Action):
-        left, right = operands
-        return ufl.Action(left, right)
-    # if isinstance(expr, ufl.ExternalOperator):
-    #    import ipdb; ipdb.set_trace()
-=======
     if isinstance(expr, (ufl.Adjoint, ufl.Action)):
         return expr._ufl_expr_reconstruct_(*operands)
     elif isinstance(expr, ufl.form.FormSum):
         return ufl.FormSum(*[(op, 1) for op in operands])
->>>>>>> 1b345218
     return expr
 
 
 def base_form_operands(expr):
-<<<<<<< HEAD
-    if isinstance(expr, ufl.form.FormSum):
-        return expr.components()
-    if isinstance(expr, ufl.Adjoint):
-        return [expr.form()]
-    if isinstance(expr, ufl.Action):
-        return [expr.left(), expr.right()]
-    if isinstance(expr, ufl.Form):
-        return list(reversed(expr.external_operators()))
-    if isinstance(expr, ufl.ExternalOperator):
-        return list(e for e in reversed(expr.external_operators()) if e is not expr)
-        # TODO: At the moment assemble nothing instead of only assembling BaseForm
-        # return tuple(expr.ufl_operands() + expr.argument_slots())
-=======
     if isinstance(expr, (ufl.form.FormSum, ufl.Adjoint, ufl.Action)):
         return expr.ufl_operands
     if isinstance(expr, ufl.Form):
@@ -428,24 +309,17 @@
         children = set(e for e in (expr.argument_slots() + expr.ufl_operands)
                        if isinstance(e, ufl.form.BaseForm))
         return list(children)
->>>>>>> 1b345218
     return []
 
 
 def preprocess_form(form, fc_params):
     """Preprocess ufl.Form objects
-<<<<<<< HEAD
 
     :arg form: a :class:`~ufl.classes.Form`
     :arg fc_params:: Dictionary of parameters to pass to the form compiler.
 
     :returns: The resulting preprocessed :class:`~ufl.classes.Form`.
 
-=======
-    :arg form: a :class:`~ufl.classes.Form`
-    :arg fc_params:: Dictionary of parameters to pass to the form compiler.
-    :returns: The resulting preprocessed :class:`~ufl.classes.Form`.
->>>>>>> 1b345218
     This function preprocess the form, mainly by expanding the derivatives, in order to determine
     if we are dealing with a :class:`~ufl.classes.Form` or another :class:`~ufl.classes.BaseForm` object.
     This function is called in :func:`base_form_assembly_visitor`. Depending on the type of the resulting tensor,
@@ -467,14 +341,6 @@
     return ufl.algorithms.preprocess_form(form, complex_mode)
 
 
-<<<<<<< HEAD
-def preassemble_base_form(expr, mat_type=None, form_compiler_parameters=None):
-    if isinstance(expr, ufl.form.Form) and mat_type != "matfree":
-        # For "matfree", Form evaluation is delayed
-        expr = preprocess_form(expr, form_compiler_parameters)
-    expr = restructure_base_form(expr)
-    expr = restructure_base_form(expr)
-=======
 def preprocess_base_form(expr, mat_type=None, form_compiler_parameters=None):
     if isinstance(expr, (ufl.form.Form, ufl.core.base_form_operator.BaseFormOperator)) and mat_type != "matfree":
         # For "matfree", Form evaluation is delayed
@@ -483,7 +349,6 @@
         # => No restructuration needed for Form and slate.TensorBase
         expr = restructure_base_form_preorder(expr)
         expr = restructure_base_form_postorder(expr)
->>>>>>> 1b345218
     return expr
 
 
@@ -496,15 +361,9 @@
 
         if args and mat_type != "matfree":
             # Retrieve the Form's children
-<<<<<<< HEAD
-            external_operators = list(reversed(expr.external_operators()))
-            # Substitute the external operators by their output
-            expr = ufl.replace(expr, dict(zip(external_operators, args)))
-=======
             base_form_operators = base_form_operands(expr)
-            # Substitute the external operators by their output
+            # Substitute the base form operators by their output
             expr = ufl.replace(expr, dict(zip(base_form_operators, args)))
->>>>>>> 1b345218
 
         res = _assemble_form(expr, tensor=tensor, bcs=bcs,
                              diagonal=diagonal,
@@ -516,16 +375,6 @@
                              zero_bc_nodes=zero_bc_nodes)
 
         if isinstance(res, firedrake.Function):
-<<<<<<< HEAD
-            res = firedrake.Cofunction(res.function_space(), val=res.vector())
-        return res
-    elif isinstance(expr, ufl.Adjoint):
-        if (len(args) != 1):
-            raise TypeError("Not enough operands for Adjoint")
-        mat = args[0]
-        res = PETSc.Mat().create()
-        petsc_mat = mat.M.handle
-=======
             # TODO: Remove once MatrixImplicitContext is Cofunction safe.
             res = firedrake.Cofunction(res.function_space().dual(), val=res.vector())
         return res
@@ -535,7 +384,6 @@
             raise TypeError("Not enough operands for Adjoint")
         mat, = args
         petsc_mat = mat.petscmat
->>>>>>> 1b345218
         # TODO Add Hermitian Transpose to petsc4py and replace transpose
         petsc_mat.transpose()
         (row, col) = mat.arguments()
@@ -545,40 +393,6 @@
     elif isinstance(expr, ufl.Action):
         if (len(args) != 2):
             raise TypeError("Not enough operands for Action")
-<<<<<<< HEAD
-        lhs = args[0]
-        if not isinstance(lhs, matrix.MatrixBase):
-            raise TypeError("Incompatible LHS for Action")
-        rhs = args[1]
-        if isinstance(rhs, (firedrake.Cofunction, firedrake.Function)):
-            if isinstance(lhs, matrix.ImplicitMatrix):
-                petsc_mat = lhs.petscmat
-            else:
-                petsc_mat = lhs.M.handle
-            (row, col) = lhs.arguments()
-            res = firedrake.Cofunction(col.function_space())
-
-            with rhs.dat.vec_ro as v_vec:
-                with res.dat.vec as res_vec:
-                    petsc_mat.mult(v_vec, res_vec)
-            return firedrake.Cofunction(row.function_space(), val=res.dat)
-        elif isinstance(rhs, matrix.MatrixBase):
-            petsc_mat = lhs.petscmat
-            (row, col) = lhs.arguments()
-            res = PETSc.Mat().create()
-
-            # REMOVE: Workaround to fix the different petsc type of
-            # ImplicitMatrix (type: python) and MatrixBase.
-            #petsc_mat.setType(rhs.M.handle.type)
-
-            # TODO Figure out what goes here
-            res = petsc_mat.matMult(rhs.M.handle)
-            return matrix.AssembledMatrix(rhs.arguments(), bcs, res,
-                                          appctx=appctx,
-                                          options_prefix=options_prefix)
-        else:
-            raise TypeError("Incompatible RHS for Action")
-=======
         lhs, rhs = args
         if isinstance(lhs, matrix.MatrixBase):
             if isinstance(rhs, (firedrake.Cofunction, firedrake.Function)):
@@ -594,6 +408,11 @@
                 petsc_mat = lhs.petscmat
                 (row, col) = lhs.arguments()
                 res = PETSc.Mat().create()
+
+                # REMOVE: Workaround to fix the different petsc type of
+                # ImplicitMatrix (type: python) and MatrixBase.
+                #petsc_mat.setType(rhs.M.handle.type)
+
                 # TODO Figure out what goes here
                 res = petsc_mat.matMult(rhs.petscmat)
                 return matrix.AssembledMatrix(rhs.arguments(), bcs, res,
@@ -611,7 +430,6 @@
                 raise TypeError("Incompatible RHS for Action.")
         else:
             raise TypeError("Incompatible LHS for Action.")
->>>>>>> 1b345218
     elif isinstance(expr, ufl.FormSum):
         if (len(args) != len(expr.weights())):
             raise TypeError("Mismatching weights and operands in FormSum")
@@ -623,33 +441,20 @@
             return firedrake.Cofunction(args[0].function_space(), res)
         elif all([isinstance(op, ufl.Matrix) for op in args]):
             res = PETSc.Mat().create()
-<<<<<<< HEAD
             is_set = False
             for (op, w) in zip(args, expr.weights()):
-                petsc_mat = op.M.handle
+                petsc_mat = op.petscmat
                 petsc_mat.scale(w)
                 if is_set:
                     res = res + petsc_mat
                 else:
                     res = petsc_mat
                     is_set = True
-=======
-            set = False
-            for (op, w) in zip(args, expr.weights()):
-                petsc_mat = op.petscmat
-                petsc_mat.scale(w)
-                if set:
-                    res = res + petsc_mat
-                else:
-                    res = petsc_mat
-                    set = True
->>>>>>> 1b345218
             return matrix.AssembledMatrix(expr.arguments()[0], bcs, res,
                                           appctx=appctx,
                                           options_prefix=options_prefix)
         else:
             raise TypeError("Mismatching FormSum shapes")
-<<<<<<< HEAD
     elif isinstance(expr, ufl.ExternalOperator):
         opts = {'form_compiler_parameters': form_compiler_parameters,
                 'mat_type': mat_type, 'sub_mat_type': sub_mat_type,
@@ -659,7 +464,6 @@
             children = base_form_operands(expr)
             expr = ufl.replace(expr, dict(zip(children, args)))
         return expr.assemble(assembly_opts=opts)
-=======
     elif isinstance(expr, ufl.Interp):
         # Replace assembled children
         _, expression = expr.argument_slots()
@@ -707,16 +511,11 @@
         else:
             # The case rank == 0 is handled via the DAG restructuration
             raise ValueError("Incompatible number of arguments.")
->>>>>>> 1b345218
     elif isinstance(expr, (ufl.Cofunction, ufl.Coargument, ufl.Matrix)):
         return expr
     elif isinstance(expr, ufl.Coefficient):
         return expr
     else:
-<<<<<<< HEAD
-        print(type(expr))
-=======
->>>>>>> 1b345218
         raise TypeError(f"Unrecognised BaseForm instance: {expr}")
 
 
@@ -958,17 +757,10 @@
         return op2.Global(1, [0.0], dtype=utils.ScalarType)
     elif rank == 1:
         test, = form.arguments()
-<<<<<<< HEAD
-        return firedrake.Cofunction(test.function_space())
-    elif rank == 2 and diagonal:
-        test, _ = form.arguments()
-        return firedrake.Cofunction(test.function_space())
-=======
         return firedrake.Cofunction(test.function_space().dual())
     elif rank == 2 and diagonal:
         test, _ = form.arguments()
         return firedrake.Cofunction(test.function_space().dual())
->>>>>>> 1b345218
     elif rank == 2:
         mat_type, sub_mat_type = _get_mat_type(mat_type, sub_mat_type, form.arguments())
         return allocate_matrix(form, bcs, mat_type=mat_type, sub_mat_type=sub_mat_type,
@@ -1304,11 +1096,7 @@
     mat_type = kwargs.pop('mat_type', None)
     fc_params = kwargs.get('form_compiler_parameters')
     # Pre-process form
-<<<<<<< HEAD
-    form = preassemble_base_form(form, mat_type=mat_type, form_compiler_parameters=fc_params)
-=======
     form = preprocess_base_form(form, mat_type=mat_type, form_compiler_parameters=fc_params)
->>>>>>> 1b345218
     if isinstance(form, ufl.Form) and not base_form_operands(form):
         if len(form.arguments()) == 1:
             return OneFormAssembler(form, tensor, *args, **kwargs).assemble
@@ -1320,11 +1108,8 @@
         return functools.partial(assemble_base_form, form, *args, tensor=tensor,
                                  mat_type=mat_type,
                                  preassembled_base_form=True, **kwargs)
-<<<<<<< HEAD
     else:
         raise ValueError('Expecting a BaseForm object and not %' % (form))
-=======
->>>>>>> 1b345218
 
 
 def _global_kernel_cache_key(form, local_knl, all_integer_subdomain_ids, **kwargs):
