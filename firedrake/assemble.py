import functools
import operator
from collections import OrderedDict, defaultdict
from enum import IntEnum
from itertools import chain

import firedrake
import numpy
import ufl
from firedrake import (assemble_expressions, matrix, parameters, solving,
                       tsfc_interface, utils)
from firedrake.adjoint import annotate_assemble
from firedrake.bcs import DirichletBC, EquationBC, EquationBCSplit
from firedrake.slate import slac, slate
from firedrake.utils import ScalarType
from pyop2 import op2
from pyop2.exceptions import MapValueError, SparsityFormatError


__all__ = ("assemble", )


class AssemblyRank(IntEnum):
    SCALAR = 0
    VECTOR = 1
    MATRIX = 2


@annotate_assemble
def assemble(expr, tensor=None, bcs=None, form_compiler_parameters=None,
             mat_type=None, sub_mat_type=None,
             appctx={}, options_prefix=None, **kwargs):
    r"""Evaluate expr.

    :arg expr: a :class:`~ufl.classes.Form`, :class:`~ufl.classes.Expr` or
            a :class:`~slate.TensorBase` expression.
    :arg tensor: an existing tensor object to place the result in
         (optional).
    :arg bcs: a list of boundary conditions to apply (optional).
    :arg form_compiler_parameters: (optional) dict of parameters to pass to
         the form compiler.  Ignored if not assembling a
         :class:`~ufl.classes.Form`.  Any parameters provided here will be
         overridden by parameters set on the :class:`~ufl.classes.Measure` in the
         form.  For example, if a ``quadrature_degree`` of 4 is
         specified in this argument, but a degree of 3 is requested in
         the measure, the latter will be used.
    :arg mat_type: (optional) string indicating how a 2-form (matrix) should be
         assembled -- either as a monolithic matrix ('aij' or 'baij'), a block matrix
         ('nest'), or left as a :class:`.ImplicitMatrix` giving matrix-free
         actions ('matfree').  If not supplied, the default value in
         ``parameters["default_matrix_type"]`` is used.  BAIJ differs
         from AIJ in that only the block sparsity rather than the dof
         sparsity is constructed.  This can result in some memory
         savings, but does not work with all PETSc preconditioners.
         BAIJ matrices only make sense for non-mixed matrices.
    :arg sub_mat_type: (optional) string indicating the matrix type to
         use *inside* a nested block matrix.  Only makes sense if
         ``mat_type`` is ``nest``.  May be one of 'aij' or 'baij'.  If
         not supplied, defaults to ``parameters["default_sub_matrix_type"]``.
    :arg appctx: Additional information to hang on the assembled
         matrix if an implicit matrix is requested (mat_type "matfree").
    :arg options_prefix: PETSc options prefix to apply to matrices.

    If expr is a :class:`~ufl.classes.Form` then this evaluates the corresponding
    integral(s) and returns a :class:`float` for 0-forms, a
    :class:`.Function` for 1-forms and a :class:`.Matrix` or :class:`.ImplicitMatrix`
    for 2-forms. Similarly if it is a Slate tensor expression.

    If expr is an expression other than a form, it will be evaluated
    pointwise on the :class:`.Function`\s in the expression. This will
    only succeed if all the Functions are on the same
    :class:`.FunctionSpace`.

    If ``tensor`` is supplied, the assembled result will be placed
    there, otherwise a new object of the appropriate type will be
    returned.

    If ``bcs`` is supplied and ``expr`` is a 2-form, the rows and columns
    of the resulting :class:`.Matrix` corresponding to boundary nodes
    will be set to 0 and the diagonal entries to 1. If ``expr`` is a
    1-form, the vector entries at boundary nodes are set to the
    boundary condition values.
    """
    if "nest" in kwargs:
        raise ValueError("Can't use 'nest', set 'mat_type' instead")
    if "collect_loops" in kwargs or "allocate_only" in kwargs:
        raise RuntimeError

    diagonal = kwargs.pop("diagonal", False)
    if len(kwargs) > 0:
        raise TypeError("Unknown keyword arguments '%s'" % ', '.join(kwargs.keys()))

    if isinstance(expr, (ufl.form.Form, slate.TensorBase)):
        loops = _assemble(expr, tensor=tensor, bcs=solving._extract_bcs(bcs),
                          form_compiler_parameters=form_compiler_parameters,
                          mat_type=mat_type,
                          sub_mat_type=sub_mat_type, appctx=appctx,
                          diagonal=diagonal,
                          options_prefix=options_prefix)
        for l in loops:
            m = l()
        return m
    elif isinstance(expr, ufl.core.expr.Expr):
        return assemble_expressions.assemble_expression(expr)
    else:
        raise TypeError(f"Unable to assemble: {expr}")


def get_mat_type(mat_type, sub_mat_type):
    """Provide defaults and validate matrix-type selection.

    :arg mat_type: PETSc matrix type for the assembled matrix.
    :arg sub_mat_type: PETSc matrix type for blocks if mat_type is
        nest.
    :raises ValueError: On bad arguments.
    :returns: 2-tuple of validated mat_type, sub_mat_type.
    """
    if mat_type is None:
        mat_type = parameters.parameters["default_matrix_type"]
    if mat_type not in ["matfree", "aij", "baij", "nest", "dense"]:
        raise ValueError(f"Unrecognised matrix type, '{mat_type}'")
    if sub_mat_type is None:
        sub_mat_type = parameters.parameters["default_sub_matrix_type"]
    if sub_mat_type not in ["aij", "baij"]:
        raise ValueError(f"Invalid submatrix type, '{sub_mat_type}' (not 'aij' or 'baij')")
    return mat_type, sub_mat_type


def allocate_matrix(expr, bcs=(), form_compiler_parameters=None,
                    mat_type=None, sub_mat_type=None, appctx={},
                    options_prefix=None):
    r"""Allocate a matrix given an expression.

    To be used with :func:`create_assembly_callable`.

    .. warning::

       Do not use this function unless you know what you're doing.
    """
    _, _, result = get_matrix(expr, mat_type, sub_mat_type,
                              bcs=bcs,
                              options_prefix=options_prefix,
                              appctx=appctx,
                              form_compiler_parameters=form_compiler_parameters)
    return result()


def create_assembly_callable(expr, tensor=None, bcs=None, form_compiler_parameters=None,
                             mat_type=None, sub_mat_type=None,
                             diagonal=False):
    r"""Create a callable object than be used to assemble expr into a tensor.

    This is really only designed to be used inside residual and
    jacobian callbacks, since it always assembles back into the
    initially provided tensor.  See also :func:`allocate_matrix`.

    .. warning::

       Really do not use this function unless you know what you're doing.
    """
    if tensor is None:
        raise ValueError("Have to provide tensor to write to")
    if mat_type == "matfree":
        return tensor.assemble
    loops = _assemble(expr, tensor=tensor, bcs=solving._extract_bcs(bcs),
                      form_compiler_parameters=form_compiler_parameters,
                      mat_type=mat_type,
                      sub_mat_type=sub_mat_type,
                      diagonal=diagonal,
                      assemble_now=False)

    loops = tuple(loops)

    def thunk():
        for kernel in loops:
            kernel()
    return thunk


def get_matrix(expr, mat_type, sub_mat_type, *, bcs=None,
               options_prefix=None, tensor=None, appctx=None,
               form_compiler_parameters=None):
    """Get a matrix for the assembly of expr.

    :arg mat_type, sub_mat_type: See :func:`get_mat_type`.
    :arg bcs: Boundary conditions.
    :arg options_prefix: Optional PETSc options prefix.
    :arg tensor: An optional already allocated matrix for this expr.
    :arg appctx: User application data.
    :arg form_compiler_parameters: Any parameters for the form compiler.

    :raises ValueError: In case of problems.
    :returns: a 3-tuple ``(tensor, zeros, callable)``. zeros is a
       (possibly empty) iterable of zero-argument functions to zero the returned
       tensor, callable is a function of zero arguments that returns
       the tensor.
    """
    mat_type, sub_mat_type = get_mat_type(mat_type, sub_mat_type)
    matfree = mat_type == "matfree"
    arguments = expr.arguments()
    if bcs is None:
        bcs = ()
    else:
<<<<<<< HEAD
        form_compiler_parameters = {}
    form_compiler_parameters["assemble_inverse"] = inverse

    topology = f.ufl_domains()[0].topology
    for m in f.ufl_domains():
        # Ensure mesh is "initialised" (could have got here without
        # building a functionspace (e.g. if integrating a constant)).
        m.init()
        if m.topology != topology:
            raise NotImplementedError("All integration domains must share a mesh topology.")

    for o in chain(f.arguments(), f.coefficients()):
        domain = o.ufl_domain()
        if domain is not None and domain.topology != topology:
            raise NotImplementedError("Assembly with multiple meshes not supported.")

    if isinstance(f, slate.TensorBase):
        if diagonal:
            raise NotImplementedError("Diagonal + slate not supported")
        kernels = slac.compile_expression(f, tsfc_parameters=form_compiler_parameters, coffee=False)
        integral_types = [kernel.kinfo.integral_type for kernel in kernels]
=======
        if any(isinstance(bc, EquationBC) for bc in bcs):
            raise TypeError("EquationBC objects not expected here. "
                            "Preprocess by extracting the appropriate form with bc.extract_form('Jp') or bc.extract_form('J')")
    if tensor is not None and tensor.a.arguments() != arguments:
        raise ValueError("Form's arguments do not match provided result tensor")
    if matfree:
        if tensor is None:
            tensor = matrix.ImplicitMatrix(expr, bcs,
                                           fc_params=form_compiler_parameters,
                                           appctx=appctx,
                                           options_prefix=options_prefix)
        elif not isinstance(tensor, matrix.ImplicitMatrix):
            raise ValueError("Expecting implicit matrix with matfree")
        else:
            pass
        return tensor, (), lambda: tensor

    if tensor is not None:
        return tensor, (tensor.M.zero, ), lambda: tensor

    integral_types = set(i.integral_type() for i in expr.integrals())
    for bc in bcs:
        integral_types.update(integral.integral_type()
                              for integral in bc.integrals())
    nest = mat_type == "nest"
    if nest:
        baij = sub_mat_type == "baij"
>>>>>>> 2a8aea3f
    else:
        baij = mat_type == "baij"

    if any(len(a.function_space()) > 1 for a in arguments) and mat_type == "baij":
        raise ValueError("BAIJ matrix type makes no sense for mixed spaces, use 'aij'")

    get_cell_map = operator.methodcaller("cell_node_map")
    get_extf_map = operator.methodcaller("exterior_facet_node_map")
    get_intf_map = operator.methodcaller("interior_facet_node_map")
    domains = OrderedDict((k, set()) for k in (get_cell_map,
                                               get_extf_map,
                                               get_intf_map))
    mapping = {"cell": (get_cell_map, op2.ALL),
               "exterior_facet_bottom": (get_cell_map, op2.ON_BOTTOM),
               "exterior_facet_top": (get_cell_map, op2.ON_TOP),
               "interior_facet_horiz": (get_cell_map, op2.ON_INTERIOR_FACETS),
               "exterior_facet": (get_extf_map, op2.ALL),
               "exterior_facet_vert": (get_extf_map, op2.ALL),
               "interior_facet": (get_intf_map, op2.ALL),
               "interior_facet_vert": (get_intf_map, op2.ALL)}
    for integral_type in integral_types:
        try:
            get_map, region = mapping[integral_type]
        except KeyError:
            raise ValueError(f"Unknown integral type '{integral_type}'")
        domains[get_map].add(region)

    test, trial = arguments
    map_pairs, iteration_regions = zip(*(((get_map(test), get_map(trial)),
                                          tuple(sorted(regions)))
                                         for get_map, regions in domains.items()
                                         if regions))
    try:
        sparsity = op2.Sparsity((test.function_space().dof_dset,
                                 trial.function_space().dof_dset),
                                tuple(map_pairs),
                                iteration_regions=tuple(iteration_regions),
                                nest=nest,
                                block_sparse=baij)
    except SparsityFormatError:
        raise ValueError("Monolithic matrix assembly not supported for systems "
                         "with R-space blocks")

    tensor = matrix.Matrix(expr, bcs, mat_type, sparsity, ScalarType,
                           options_prefix=options_prefix)
    return tensor, (), lambda: tensor


def collect_lgmaps(matrix, all_bcs, Vrow, Vcol, row, col):
    """Obtain local to global maps for matrix insertion in the
    presence of boundary conditions.

    :arg matrix: the matrix.
    :arg all_bcs: all boundary conditions involved in the assembly of
        the matrix.
    :arg Vrow: function space for rows.
    :arg Vcol: function space for columns.
    :arg row: index into Vrow (by block).
    :arg col: index into Vcol (by block).
    :returns: 2-tuple ``(row_lgmap, col_lgmap), unroll``. unroll will
       indicate to the codegeneration if the lgmaps need to be
       unrolled from any blocking they contain.
    """
    if len(Vrow) > 1:
        bcrow = tuple(bc for bc in all_bcs
                      if bc.function_space_index() == row)
    else:
        bcrow = all_bcs
    if len(Vcol) > 1:
        bccol = tuple(bc for bc in all_bcs
                      if bc.function_space_index() == col
                      and isinstance(bc, DirichletBC))
    else:
        bccol = tuple(bc for bc in all_bcs
                      if isinstance(bc, DirichletBC))
    rlgmap, clgmap = matrix.M[row, col].local_to_global_maps
    rlgmap = Vrow[row].local_to_global_map(bcrow, lgmap=rlgmap)
    clgmap = Vcol[col].local_to_global_map(bccol, lgmap=clgmap)
    unroll = any(bc.function_space().component is not None
                 for bc in chain(bcrow, bccol))
    return (rlgmap, clgmap), unroll


def matrix_arg(access, get_map, row, col, *,
               all_bcs=(), matrix=None, Vrow=None, Vcol=None):
    """Obtain an op2.Arg for insertion into the given matrix.

    :arg access: Access descriptor.
    :arg get_map: callable of one argument that obtains Maps from
        functionspaces.
    :arg row, col: row (column) of block matrix we are assembling (may be None for
        direct insertion into mixed matrices). Either both or neither
        must be None.
    :arg all_bcs: tuple of boundary conditions involved in assembly.
    :arg matrix: the matrix to obtain the argument for.
    :arg Vrow, Vcol: function spaces for the row and column space.
    :raises AssertionError: on invalid arguments
    :returns: an op2.Arg.
    """
    if row is None and col is None:
        maprow = get_map(Vrow)
        mapcol = get_map(Vcol)
        lgmaps, unroll = zip(*(collect_lgmaps(matrix, all_bcs,
                                              Vrow, Vcol, i, j)
                               for i, j in numpy.ndindex(matrix.block_shape)))
        return matrix.M(access, (maprow, mapcol), lgmaps=tuple(lgmaps),
                        unroll_map=any(unroll))
    else:
        assert row is not None and col is not None
        maprow = get_map(Vrow[row])
        mapcol = get_map(Vcol[col])
        lgmaps, unroll = collect_lgmaps(matrix, all_bcs,
                                        Vrow, Vcol, row, col)
        return matrix.M[row, col](access, (maprow, mapcol), lgmaps=(lgmaps, ),
                                  unroll_map=unroll)


def get_vector(argument, *, tensor=None):
    """Get a Function corresponding to argument.

    :arg argument: The test function the assembly will produce a
        function for.
    :arg tensor: An optional already allocated Function.
    :raises ValueError: if a tensor was provided with a non-matching
        function space.
    :returns: a 3-tuple ``(function, zeros, callable)``. zeros is a
       (possibly empty) iterable of zero-argument functions to zero the returned
       Function, callable is a function of zero arguments that returns
       the Function.
    """
    V = argument.function_space()
    if tensor is None:
        tensor = firedrake.Function(V)
        zero = ()
    else:
        if V != tensor.function_space():
            raise ValueError("Form's argument does not match provided result tensor")
        zero = (tensor.dat.zero, )
    return tensor, zero, lambda: tensor


def vector_arg(access, get_map, i, *, function=None, V=None):
    """Obtain an op2.Arg for insertion into given Function.

    :arg access: access descriptor.
    :arg get_map: callable of one argument that obtains Maps from
        functionspaces.
    :arg i: index of block (may be None).
    :arg function: Function to insert into.
    :arg V: functionspace corresponding to function.

    :returns: An op2.Arg."""
    if i is None:
        map_ = get_map(V)
        return function.dat(access, map_)
    else:
        map_ = get_map(V[i])
        return function.dat[i](access, map_)


def get_scalar(arguments, *, tensor=None):
    """Get a Global corresponding to arguments.

    :arg arguments: An empty tuple.
    :arg tensor: Optional tensor for output, must be None.

    :raise ValueError: On bad arguments.
    :returns: a 3-tuple ``(tensor, zeros, callable)``. zeros is a
       (possibly empty) iterable of zero-argument functions to zero the returned
       tensor, callable is a function of zero arguments that returns
       the tensor.
    """
    if arguments != ():
        raise ValueError("Can't assemble a 0-form with arguments")
    if tensor is not None:
        raise ValueError("Can't assemble 0-form into existing tensor")

    tensor = op2.Global(1, [0.0])
    return tensor, (), lambda: tensor.data[0]


def apply_bcs(tensor, bcs, *, assembly_rank=None, form_compiler_parameters=None,
              mat_type=None, sub_mat_type=None, appctx={}, diagonal=False,
              assemble_now=True):
    """Apply boundary conditions to a tensor.

    :arg tensor: The tensor.
    :arg bcs; The boundary conditions.
    :arg assembly_rank: are we doing a scalar, vector, or matrix.
    :arg form_compiler_parameters: parameters for the form compiler
        (used for EquationBCs).
    :arg mat_type, sub_mat_type: matrix type arguments for EquationBCs
       (see :func:`get_mat_type`).
    :arg appctx: User application context (for EquationBCs).
    :arg diagonal: Is this application of bcs to a vector really
        applying bcs to the diagonal of a matrix?
    :arg assemble_now: Will assembly happen right away?
    :returns: generator of zero-argument callables for applying the bcs.
    """
    dirichletbcs = tuple(bc for bc in bcs if isinstance(bc, DirichletBC))
    equationbcs = tuple(bc for bc in bcs if isinstance(bc, EquationBCSplit))
    if assembly_rank == AssemblyRank.MATRIX:
        op2tensor = tensor.M
        shape = tuple(len(a.function_space()) for a in tensor.a.arguments())
        for bc in dirichletbcs:
            V = bc.function_space()
            nodes = bc.nodes
            for i, j in numpy.ndindex(shape):
                # Set diagonal entries on bc nodes to 1 if the current
                # block is on the matrix diagonal and its index matches the
                # index of the function space the bc is defined on.
                if i != j:
                    continue
                if V.component is None and V.index is not None:
                    # Mixed, index (no ComponentFunctionSpace)
                    if V.index == i:
                        yield functools.partial(op2tensor[i, j].set_local_diagonal_entries, nodes)
                elif V.component is not None:
                    # ComponentFunctionSpace, check parent index
                    if V.parent.index is not None:
                        # Mixed, index doesn't match
                        if V.parent.index != i:
                            continue
                        # Index matches
                    yield functools.partial(op2tensor[i, j].set_local_diagonal_entries, nodes, idx=V.component)
                elif V.index is None:
                    yield functools.partial(op2tensor[i, j].set_local_diagonal_entries, nodes)
                else:
                    raise RuntimeError("Unhandled BC case")
        for bc in equationbcs:
            yield from _assemble(bc.f, tensor=tensor, bcs=bc.bcs,
                                 form_compiler_parameters=form_compiler_parameters,
                                 mat_type=mat_type,
                                 sub_mat_type=sub_mat_type,
                                 appctx=appctx,
                                 assemble_now=assemble_now,
                                 zero_tensor=False)
    elif assembly_rank == AssemblyRank.VECTOR:
        for bc in dirichletbcs:
            if assemble_now:
                if diagonal:
                    yield functools.partial(bc.set, tensor, 1)
                else:
                    yield functools.partial(bc.apply, tensor)
            else:
                yield functools.partial(bc.zero, tensor)
        for bc in equationbcs:
            if diagonal:
                raise NotImplementedError("diagonal assembly and EquationBC not supported")
            yield functools.partial(bc.zero, tensor)
            yield from _assemble(bc.f, tensor=tensor, bcs=bc.bcs,
                                 form_compiler_parameters=form_compiler_parameters,
                                 mat_type=mat_type,
                                 sub_mat_type=sub_mat_type,
                                 appctx=appctx,
                                 assemble_now=assemble_now,
                                 zero_tensor=False)
    else:
        if len(bcs) != 0:
            raise ValueError("Not expecting boundary conditions for 0-forms")


def create_parloops(expr, create_op2arg, *, assembly_rank=None, diagonal=False,
                    form_compiler_parameters=None):
    """Create parallel loops for assembly of expr.

    :arg expr: The expression to assemble.
    :arg create_op2arg: callable that creates the Arg corresponding to
        the output tensor.
    :arg assembly_rank: are we assembling a scalar, vector, or matrix?
    :arg diagonal: For matrices are we actually assembling the
        diagonal into a vector?
    :arg form_compiler_parameters: parameters to pass to the form
        compiler.
    :returns: a generator of op2.ParLoop objects."""
    coefficients = expr.coefficients()
    domains = expr.ufl_domains()

    if isinstance(expr, slate.TensorBase):
        if diagonal:
            raise NotImplementedError("Diagonal + slate not supported")
        kernels = slac.compile_expression(expr, tsfc_parameters=form_compiler_parameters)
    else:
        kernels = tsfc_interface.compile_form(expr, "form", parameters=form_compiler_parameters, diagonal=diagonal)

    # These will be used to correctly interpret the "otherwise"
    # subdomain
    all_integer_subdomain_ids = defaultdict(list)
    for k in kernels:
        if k.kinfo.subdomain_id != "otherwise":
            all_integer_subdomain_ids[k.kinfo.integral_type].append(k.kinfo.subdomain_id)
    for k, v in all_integer_subdomain_ids.items():
        all_integer_subdomain_ids[k] = tuple(sorted(v))

    for indices, kinfo in kernels:
        kernel = kinfo.kernel
        integral_type = kinfo.integral_type
        domain_number = kinfo.domain_number
        subdomain_id = kinfo.subdomain_id
        coeff_map = kinfo.coefficient_map
        pass_layer_arg = kinfo.pass_layer_arg
        needs_orientations = kinfo.oriented
        needs_cell_facets = kinfo.needs_cell_facets
        needs_cell_sizes = kinfo.needs_cell_sizes

        m = domains[domain_number]
        subdomain_data = expr.subdomain_data()[m]
        # Find argument space indices
        if assembly_rank == AssemblyRank.MATRIX:
            i, j = indices
        elif assembly_rank == AssemblyRank.VECTOR:
            i, = indices
        else:
            assert len(indices) == 0

        sdata = subdomain_data.get(integral_type, None)
        if integral_type != 'cell' and sdata is not None:
            raise NotImplementedError("subdomain_data only supported with cell integrals.")

        # Now build arguments for the par_loop
        kwargs = {}
        # Some integrals require non-coefficient arguments at the
        # end (facet number information).
        extra_args = []
        itspace = m.measure_set(integral_type, subdomain_id,
                                all_integer_subdomain_ids)
        if integral_type == "cell":
            itspace = sdata or itspace
            if subdomain_id not in ["otherwise", "everywhere"] and sdata is not None:
                raise ValueError("Cannot use subdomain data and subdomain_id")

            def get_map(x):
                return x.cell_node_map()
        elif integral_type in ("exterior_facet", "exterior_facet_vert"):
            extra_args.append(m.exterior_facets.local_facet_dat(op2.READ))

            def get_map(x):
                return x.exterior_facet_node_map()
        elif integral_type in ("exterior_facet_top", "exterior_facet_bottom"):
            # In the case of extruded meshes with horizontal facet integrals, two
            # parallel loops will (potentially) get created and called based on the
            # domain id: interior horizontal, bottom or top.
            kwargs["iterate"] = {"exterior_facet_top": op2.ON_TOP,
                                 "exterior_facet_bottom": op2.ON_BOTTOM}[integral_type]

            def get_map(x):
                return x.cell_node_map()
        elif integral_type in ("interior_facet", "interior_facet_vert"):
            extra_args.append(m.interior_facets.local_facet_dat(op2.READ))

            def get_map(x):
                return x.interior_facet_node_map()
        elif integral_type == "interior_facet_horiz":
            kwargs["iterate"] = op2.ON_INTERIOR_FACETS

            def get_map(x):
                return x.cell_node_map()
        else:
            raise ValueError("Unknown integral type '%s'" % integral_type)

        # Output argument
        if assembly_rank == AssemblyRank.MATRIX:
            tensor_arg = create_op2arg(op2.INC, get_map, i, j)
        elif assembly_rank == AssemblyRank.VECTOR:
            tensor_arg = create_op2arg(op2.INC, get_map, i)
        else:
            tensor_arg = create_op2arg(op2.INC)

        coords = m.coordinates
        args = [kernel, itspace, tensor_arg,
                coords.dat(op2.READ, get_map(coords))]
        if needs_orientations:
            o = m.cell_orientations()
            args.append(o.dat(op2.READ, get_map(o)))
        if needs_cell_sizes:
            o = m.cell_sizes
            args.append(o.dat(op2.READ, get_map(o)))

        for n in coeff_map:
            c = coefficients[n]
            for c_ in c.split():
                m_ = get_map(c_)
                args.append(c_.dat(op2.READ, m_))
        if needs_cell_facets:
            assert integral_type == "cell"
            extra_args.append(m.cell_to_facets(op2.READ))
        if pass_layer_arg:
            c = op2.Global(1, itspace.layers-2, dtype=numpy.dtype(numpy.int32))
            o = c(op2.READ)
            extra_args.append(o)

        args.extend(extra_args)
        kwargs["pass_layer_arg"] = pass_layer_arg
        try:
            yield op2.ParLoop(*args, **kwargs).compute
        except MapValueError:
            raise RuntimeError("Integral measure does not match measure of all coefficients/arguments")


@utils.known_pyop2_safe
def _assemble(expr, tensor=None, bcs=None, form_compiler_parameters=None,
              mat_type=None, sub_mat_type=None,
              appctx={},
              options_prefix=None,
              zero_tensor=True,
              diagonal=False,
              assemble_now=True):
    r"""Assemble the form or Slate expression expr and return a Firedrake object
    representing the result. This will be a :class:`float` for 0-forms/rank-0
    Slate tensors, a :class:`.Function` for 1-forms/rank-1 Slate tensors and
    a :class:`.Matrix` for 2-forms/rank-2 Slate tensors.

    :arg bcs: A tuple of :class`.DirichletBC`\s and/or :class`.EquationBCSplit`\s to be applied.
    :arg tensor: An existing tensor object into which the form should be
        assembled. If this is not supplied, a new tensor will be created for
        the purpose.
    :arg form_compiler_parameters: (optional) dict of parameters to pass to
        the form compiler.
    :arg mat_type: (optional) type for assembled matrices, one of
        "nest", "aij", "baij", or "matfree".
    :arg sub_mat_type: (optional) type for assembled sub matrices
        inside a "nest" matrix.  One of "aij" or "baij".
    :arg appctx: Additional information to hang on the assembled
         matrix if an implicit matrix is requested (mat_type "matfree").
    :arg options_prefix: An options prefix for the PETSc matrix
        (ignored if not assembling a bilinear form).
    """
    mat_type, sub_mat_type = get_mat_type(mat_type, sub_mat_type)
    if form_compiler_parameters:
        form_compiler_parameters = form_compiler_parameters.copy()
    else:
        form_compiler_parameters = {}

    try:
        topology, = set(d.topology for d in expr.ufl_domains())
    except ValueError:
        raise NotImplementedError("All integration domains must share a mesh topology")
    for m in expr.ufl_domains():
        # Ensure mesh is "initialised" (could have got here without
        # building a functionspace (e.g. if integrating a constant)).
        m.init()

    for o in chain(expr.arguments(), expr.coefficients()):
        domain = o.ufl_domain()
        if domain is not None and domain.topology != topology:
            raise NotImplementedError("Assembly with multiple meshes not supported.")

    rank = len(expr.arguments())
    if diagonal:
        assert rank == 2
    if rank == 2 and not diagonal:
        assembly_rank = AssemblyRank.MATRIX
    elif rank == 1 or diagonal:
        assembly_rank = AssemblyRank.VECTOR
    else:
        assembly_rank = AssemblyRank.SCALAR

    if not isinstance(bcs, (tuple, list)):
        raise RuntimeError("Expecting bcs to be a tuple or a list by this stage.")
    if assembly_rank == AssemblyRank.MATRIX:
        # Checks will take place in get_matrix.
        pass
    elif assembly_rank == AssemblyRank.VECTOR:
        # Might have gotten here without `EquationBC` objects preprocessed.
        if any(isinstance(bc, EquationBC) for bc in bcs):
            bcs = tuple(bc.extract_form('F') for bc in bcs)

    if assembly_rank == AssemblyRank.MATRIX:
        test, trial = expr.arguments()
        tensor, zeros, result = get_matrix(expr, mat_type, sub_mat_type,
                                           bcs=bcs, options_prefix=options_prefix,
                                           tensor=tensor,
                                           appctx=appctx,
                                           form_compiler_parameters=form_compiler_parameters)
        # intercept matrix-free matrices here
        if mat_type == "matfree":
            if tensor.a.arguments() != expr.arguments():
                raise ValueError("Form's arguments do not match provided result "
                                 "tensor")
            tensor.assemble()
            yield result
            return

        create_op2arg = functools.partial(matrix_arg,
                                          all_bcs=tuple(chain(*bcs)),
                                          matrix=tensor,
                                          Vrow=test.function_space(),
                                          Vcol=trial.function_space())
    elif assembly_rank == AssemblyRank.VECTOR:
        if diagonal:
            # actually a 2-form but throw away the trial space
            test, trial = expr.arguments()
            if test.function_space() != trial.function_space():
                raise ValueError("Can only assemble diagonal of 2-form if functionspaces match")
        else:
            test, = expr.arguments()
        tensor, zeros, result = get_vector(test, tensor=tensor)

        create_op2arg = functools.partial(vector_arg, function=tensor,
                                          V=test.function_space())
    else:
        tensor, zeros, result = get_scalar(expr.arguments(), tensor=tensor)
        create_op2arg = tensor

    if zero_tensor:
        yield from zeros

    yield from create_parloops(expr, create_op2arg,
                               assembly_rank=assembly_rank,
                               diagonal=diagonal,
                               form_compiler_parameters=form_compiler_parameters)

    yield from apply_bcs(tensor, bcs,
                         assembly_rank=assembly_rank,
                         form_compiler_parameters=form_compiler_parameters,
                         mat_type=mat_type,
                         sub_mat_type=sub_mat_type,
                         appctx=appctx,
                         diagonal=diagonal,
                         assemble_now=assemble_now)
    if zero_tensor:
        if assembly_rank == AssemblyRank.MATRIX:
            # Queue up matrix assembly (after we've done all the other operations)
            yield tensor.M.assemble
        if assemble_now:
            yield result<|MERGE_RESOLUTION|>--- conflicted
+++ resolved
@@ -201,29 +201,6 @@
     if bcs is None:
         bcs = ()
     else:
-<<<<<<< HEAD
-        form_compiler_parameters = {}
-    form_compiler_parameters["assemble_inverse"] = inverse
-
-    topology = f.ufl_domains()[0].topology
-    for m in f.ufl_domains():
-        # Ensure mesh is "initialised" (could have got here without
-        # building a functionspace (e.g. if integrating a constant)).
-        m.init()
-        if m.topology != topology:
-            raise NotImplementedError("All integration domains must share a mesh topology.")
-
-    for o in chain(f.arguments(), f.coefficients()):
-        domain = o.ufl_domain()
-        if domain is not None and domain.topology != topology:
-            raise NotImplementedError("Assembly with multiple meshes not supported.")
-
-    if isinstance(f, slate.TensorBase):
-        if diagonal:
-            raise NotImplementedError("Diagonal + slate not supported")
-        kernels = slac.compile_expression(f, tsfc_parameters=form_compiler_parameters, coffee=False)
-        integral_types = [kernel.kinfo.integral_type for kernel in kernels]
-=======
         if any(isinstance(bc, EquationBC) for bc in bcs):
             raise TypeError("EquationBC objects not expected here. "
                             "Preprocess by extracting the appropriate form with bc.extract_form('Jp') or bc.extract_form('J')")
@@ -251,7 +228,6 @@
     nest = mat_type == "nest"
     if nest:
         baij = sub_mat_type == "baij"
->>>>>>> 2a8aea3f
     else:
         baij = mat_type == "baij"
 
