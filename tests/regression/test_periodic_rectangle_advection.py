--- conflicted
+++ resolved
@@ -26,10 +26,7 @@
 def quadrilateral(request):
     return request.param
 
-<<<<<<< HEAD
-=======
 
->>>>>>> 2aee3abd
 @pytest.mark.skipcomplexnoslate
 def test_periodic_rectangle_advection(degree, threshold,
                                       direction, quadrilateral):
