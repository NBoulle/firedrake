--- conflicted
+++ resolved
@@ -80,10 +80,7 @@
 
     return np.asarray(l2error)
 
-<<<<<<< HEAD
-=======
 
->>>>>>> 2aee3abd
 @pytest.mark.skipcomplexnoslate
 def test_periodic_1d_advection(degree, threshold):
     l2error = run_test(degree)
